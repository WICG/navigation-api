--- conflicted
+++ resolved
@@ -80,10 +80,6 @@
     - [Example: handling failed navigations](#example-handling-failed-navigations)
     - [Example: single-page app redirects and guards](#example-single-page-app-redirects-and-guards)
     - [Example: cross-origin affiliate links](#example-cross-origin-affiliate-links)
-<<<<<<< HEAD
-=======
-    - [Aborted navigations](#aborted-navigations)
->>>>>>> d13d48bb
   - [New navigation API](#new-navigation-api)
     - [Example: using `navigateInfo`](#example-using-navigateinfo)
     - [Example: next/previous buttons](#example-nextprevious-buttons)
