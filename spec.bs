<pre class="metadata">
Title: App History API
Shortname: app-history
Repository: WICG/app-history
Inline Github Issues: true
Group: WICG
Status: CG-DRAFT
Level: 1
URL: https://wicg.github.io/app-history/
Boilerplate: omit conformance, omit feedback-header
Editor: Domenic Denicola, Google https://www.google.com/, d@domenic.me, https://domenic.me/
Abstract: The app history API provides a web application-focused way of managing same-origin same-frame history entries and navigations.
!Participate: <a href="https://github.com/WICG/app-history">GitHub WICG/app-history</a> (<a href="https://github.com/WICG/app-history/issues/new">new issue</a>, <a href="https://github.com/WICG/app-history/issues?state=open">open issues</a>)
!Commits: <a href="https://github.com/WICG/app-history/commits/master/spec.bs">GitHub spec.bs commits</a>
Complain About: accidental-2119 yes, missing-example-ids yes
Indent: 2
Default Biblio Status: current
Markup Shorthands: markdown yes
Assume Explicit For: yes
</pre>

<pre class="link-defaults">
spec: html; type: element; text: a
</pre>
<pre class="anchors">
spec: html; urlPrefix: https://html.spec.whatwg.org/multipage/
  type: dfn
    text: serialized state; url: history.html#serialized-state
    text: session history; url: history.html#session-history
    text: session history entry; url: history.html#session-history-entry
    for: URL and history update steps
      text: serializedData; url: history.html#uhus-serializeddata
      text: isPush; url: history.html#uhus-ispush
    for: session history
      text: current entry; url: history.html#current-entry
    for: session history entry
      text: document; url: history.html#she-document
      text: URL; url: history.html#she-url
    for: history handling behavior
      text: default; url: browsing-the-web.html#hh-default
      text: replace; url: browsing-the-web.html#hh-replace
      text: entry update; url: browsing-the-web.html#hh-entry-update
    for: navigate
      text: historyHandling; url: browsing-the-web.html#navigation-hh
      text: navigationType; url: browsing-the-web.html#navigation-navigationtype
      text: exceptionsEnabled; url: browsing-the-web.html#exceptions-enabled
  type: method
    for: Document; text: open(unused1, unused2); url: multipage/dynamic-markup-insertion.html#dom-document-open
spec: uuid; type: dfn; urlPrefix: https://wicg.github.io/uuid/
  text: generate a random UUID; url: #dfn-generate-a-random-uuid
</pre>

<style>
.selected-text-file-an-issue {
  position: fixed;
  bottom: 0;
  right: 0;
  background: rgba(255, 255, 255, 0.8);
  font-size: smaller;
  padding: 4px 10px;
  z-index: 4;
}

dfn var {
  font-style: italic;
}

table {
  margin: 1em 0;
}

/* WHATWG-style <hr>s, instead of WICG-style. Specific selector is necessary to override WICG styles. */
:not(.head) > :not(.head) + hr {
  display: block;
  background: none;
  border: none;
  padding: 0;
  margin: 3em 0;
  height: auto;
}
:not(.head) > :not(.head) + hr::before {
  content: none;
}

/* domintro from https://resources.whatwg.org/standard.css */
.domintro {
  position: relative;
  color: green;
  background: #DDFFDD;
  margin: 2.5em 0 2em 0;
  padding: 1.5em 1em 0.5em 2em;
}

.domintro dt, .domintro dt * {
  color: black;
  font-size: inherit;
}
.domintro dd {
  margin: 0.5em 0 1em 2em; padding: 0;
}
.domintro dd p {
  margin: 0.5em 0;
}
.domintro::before {
  content: 'For web developers (non-normative)';
  background: green;
  color: white;
  padding: 0.15em 0.25em;
  font-style: normal;
  position: absolute;
  top: -0.8em;
  left: -0.8em;
}
</style>

<script src="https://resources.whatwg.org/file-issue.js" async></script>

<h2 id="global">The {{AppHistory}} class</h2>

<xmp class="idl">
partial interface Window {
  readonly attribute AppHistory appHistory;
};
</xmp>

Each {{Window}} object has an associated <dfn for="Window">app history</dfn>, which is a new {{AppHistory}} instance created alongside the {{Window}}.

The <dfn attribute for="Window">appHistory</dfn> getter steps are to return [=this=]'s [=Window/app history=].

<xmp class="idl">
[Exposed=Window]
interface AppHistory : EventTarget {
  attribute AppHistoryEntry? current;
  sequence<AppHistoryEntry> entries();

  readonly attribute boolean canGoBack;
  readonly attribute boolean canGoForward;

  Promise<undefined> navigate(USVString url, optional AppHistoryNavigateOptions options = {});
  Promise<undefined> navigate(optional AppHistoryNavigateOptions options = {});

  attribute EventHandler onnavigate;
  attribute EventHandler onnavigatesuccess;
  attribute EventHandler onnavigateerror;
};

dictionary AppHistoryNavigationOptions {
  any navigateInfo;
};

dictionary AppHistoryNavigateOptions : AppHistoryNavigationOptions {
  any state;
  boolean replace = false;
};
</xmp>

Each {{AppHistory}} object has an associated <dfn for="AppHistory">entry list</dfn>, a [=list=] of {{AppHistoryEntry}} objects, initially empty.

Each {{AppHistory}} object has an associated <dfn for="AppHistory">current index</dfn>, an integer, initially &minus;1.

Each {{AppHistory}} object has an associated <dfn for="AppHistory">ongoing navigate event</dfn>, an {{AppHistoryNavigateEvent}} or null, initially null.

Each {{AppHistory}} object has an associated <dfn for="AppHistory">navigate method call promise</dfn>, which is either a {{Promise}} or null, initially null.

Each {{AppHistory}} object has an associated <dfn for="AppHistory">navigate method call serialized state</dfn>, which is either a [=serialized state=] or null, initially null.

<h3 id="entries-api">Introspecting the app history entry list</h3>

<dl class="domintro non-normative">
  <dt><code>{{Window/appHistory}} . {{AppHistory/current}}</code>
  <dd>
    <p>The current {{AppHistoryEntry}}.
  </dd>

  <dt><code>{{Window/appHistory}} . {{AppHistory/entries()}}</code>
  <dd>
    <p>Returns an array of {{AppHistoryEntry}} instances representing the current app history list, i.e. all session history entries for this {{Window}} that are [=same origin=] and contiguous to the current session history entry.
  </dd>

  <dt><code>{{Window/appHistory}} . {{AppHistory/canGoBack}}</code>
  <dd>
    <p>Returns true if the current {{AppHistoryEntry}} is not the first one in the app history entries list.
  </dd>

  <dt><code>{{Window/appHistory}} . {{AppHistory/canGoForward}}</code>
  <dd>
    <p>Returns true if the current {{AppHistoryEntry}} is not the last one in the app history entries list.
  </dd>
</dl>

<div algorithm>
  The <dfn attribute for="AppHistory">current</dfn> getter steps are:

  1. If [=this=]'s [=relevant global object=]'s [=associated Document=] is not [=Document/fully active=], then return null.

  1. If [=this=]'s [=AppHistory/current index=] is &minus;1, then return null.

     <p class="note">This occurs if accessing the API while on the initial `about:blank` {{Document}}, where the [=AppHistory/update the entries=] algorithm will not yet have been run to completion.

  1. Return [=this=]'s [=AppHistory/entry list=][[=this=]'s [=AppHistory/current index=]].
</div>

<div algorithm>
  The <dfn method for="AppHistory">entries()</dfn> method steps are:

  1. If [=this=]'s [=relevant global object=]'s [=associated Document=] is not [=Document/fully active=], then return the empty list.

  1. Return [=this=]'s [=AppHistory/entries list=].
</div>

<div algorithm>
  The <dfn attribute for="AppHistory">canGoBack</dfn> getter steps are:

  1. If [=this=]'s [=relevant global object=]'s [=associated Document=] is not [=Document/fully active=], then return false.

  1. If [=this=]'s [=AppHistory/current index=] is &minus;1, then return false.

  1. If [=this=]'s [=AppHistory/current index=] is 0, then return false.

  1. Return true.
</div>

<div algorithm>
  The <dfn attribute for="AppHistory">canGoForward</dfn> getter steps are:

  1. If [=this=]'s [=relevant global object=]'s [=associated Document=] is not [=Document/fully active=], then return false.

  1. If [=this=]'s [=AppHistory/current index=] is &minus;1, then return false.

  1. If [=this=]'s [=AppHistory/current index=] is equal to [=this=]'s [=AppHistory/entry list=]'s [=list/size=] &minus; 1, then return false.

  1. Return true.
</div>

<div algorithm>
  To <dfn for="AppHistory">update the entries</dfn> for an {{AppHistory}} instance |appHistory|:

  1. Let |browsingContext| be |appHistory|'s [=relevant global object=]'s [=associated Document=]'s [=Document/browsing context=].

  1. [=Assert=]: |browsingContext| is not null.

  1. Let |sessionHistory| be |browsingContext|'s [=session history=].

  1. If |browsingContext| is <a spec="HTML">still on its initial `about:blank` `Document`</a>, then:

    1. Assert: |appHistory|'s [=AppHistory/entry list=] [=list/is empty=].

    1. Return.

    <p class="note">This can occur if running the <a spec="HTML">URL and history update steps</a>, e.g. via {{Document/open(unused1, unused2)|document.open()}}, on the initial `about:blank` {{Document}}. The app history API chooses not to expose the initial `about:blank` {{Document}}, so we bail early.

  1. Let |appHistorySHEs| be a new empty list.

  1. Let |currentSHE| be |sessionHistory|'s [=session history/current entry=].

  1. Let |backwardIndex| be the index of |currentSHE| within |sessionHistory|, minus 1.

  1. While |backwardIndex| > 0:

    1. Let |she| be |sessionHistory|[|backwardIndex|].

    1. If |she|'s [=session history entry/origin=] is [=same origin=] with |currentSHE|'s [=session history entry/origin=], then [=list/prepend=] |she| to |appHistorySHEs|.

    1. Otherwise, [=iteration/break=].

    1. Set |backwardIndex| to |backwardIndex| &minus; 1.

  1. [=list/Append=] |currentSHE| to |appHistorySHEs|.

  1. Let |forwardIndex| be the index of |currentSHE| within |sessionHistory|, plus 1.

  1. While |forwardIndex| &lt; |sessionHistory|'s [=list/size=]:

    1. Let |she| be |sessionHistory|[|forwardIndex|].

    1. If |she|'s [=session history entry/origin=] is [=same origin=] with |currentSHE|'s [=session history entry/origin=], then [=list/append=] |she| to |appHistorySHEs|.

    1. Otherwise, [=iteration/break=].

    1. Set |forwardIndex| to |forwardIndex| + 1.

  1. Let |newCurrentIndex| be the index of |currentSHE| within |appHistorySHEs|.

  1. Let |newEntryList| be an empty list.

  1. [=list/For each=] |oldAHE| of |appHistory|'s [=AppHistory/entry list=]:

    1. Set |oldAHE|'s [=AppHistoryEntry/index=] to &minus;1.

  1. Let |index| be 0.

  1. [=list/For each=] |she| of |appHistorySHEs|:

    1. If |appHistory|'s [=AppHistory/entry list=] [=list/contains=] an {{AppHistoryEntry}} |existingAHE| whose [=AppHistoryEntry/session history entry=] is |she|, then [=list/append=] |existingAHE| to |newEntryList|.

    1. Otherwise:

      1. Let |newAHE| be a [=new=] {{AppHistoryEntry}} created in the [=relevant realm=] of |appHistory|.

      1. Set |newAHE|'s [=AppHistoryEntry/session history entry=] to |she|.

      1. [=list/Append=] |newAHE| to |newEntryList|.

    1. Set |newEntryList|[|index|]'s [=AppHistoryEntry/index=] to |index|.

    1. Set |index| to |index| + 1.

  1. Set |appHistory|'s [=AppHistory/entry list=] to |newEntryList|.

  1. Set |appHistory|'s [=AppHistory/current index=] to |newCurrentIndex|.

  <p class="note">For same-document navigations only the [=AppHistory/current index=] and the [=AppHistoryEntry/index|indices=] of the various {{AppHistoryEntry}} objects will ultimately be updated by this algorithm. Implementations can special-case same-document navigations and avoid reassembling the [=AppHistory/entry list=].
</div>

<h3 id="global-navigate">Navigating</h3>

<dl class="domintro non-normative">
  <dt><code>await {{Window/appHistory}} . {{AppHistory/navigate(url, options)|navigate}}(<var ignore>url</var>)</code>
  <dt><code>await {{Window/appHistory}} . {{AppHistory/navigate(url, options)|navigate}}(<var ignore>url</var>, <var ignore>options</var>)</code>
  <dd>
    <p>Navigates the current page to the given <var ignore>url</var>. <var ignore>options</var> can contain the following values:

    * {{AppHistoryNavigateOptions/replace}} can be set to true to replace the current session history entry, instead of pushing a new one
    * {{AppHistoryNavigationOptions/navigateInfo}} can be set to any value; it will populate the {{AppHistoryNavigateEvent/info}} property of the corresponding {{AppHistory/navigate}} event.
    * {{AppHistoryNavigateOptions/state}} can be set to any [=serializable object|serializable=] value; it will populate the state retrieved by {{AppHistoryEntry/getState()|appHistory.current.getState()}} once the navigation completes, for same-document navigations. (It will be ignored for navigations that end up cross-document.)

    <p>By default this will perform a full navigation (i.e., a cross-document navigation, unless the given URL differs only in a fragment from the current one). The {{AppHistory/navigate}} event's {{AppHistoryNavigateEvent/respondWith()}} method can be used to convert it into a same-document navigation.

    <p>The returned promise will behave as follows:

    * For same-document navigations created by using the {{AppHistory/navigate}} event's {{AppHistoryNavigateEvent/respondWith()}} method, it will fulfill or reject according to the promise passed to {{AppHistoryNavigateEvent/respondWith()}}.
    * For other same-document navigations (e.g., non-intercepted <a spec="HTML" lt="navigate to a fragment">fragment navigations</a>), it will fulfill immediately.
    * For cross-document navigations, it will never settle.
  </dd>

  <dt><code>await {{Window/appHistory}} . {{AppHistory/navigate(options)|navigate}}(<var ignore>options</var>)</code>
  <dd>
    <p>Navigates to the same URL as the current page. <var ignore>options</var> needs to contain at least one of {{AppHistoryNavigationOptions/navigateInfo}} or {{AppHistoryNavigateOptions/state}}, which behave as described above.

    <p>The default behavior of performing a full navigation to the current page can be overriden by using the {{AppHistory/navigate}} event's {{AppHistoryNavigateEvent/respondWith()}} method. Doing so will mean this call only updates state or passes along the appropriate {{AppHistoryNavigationOptions/navigateInfo}}.

    <p>The returned promise behaves as described above.
  </dd>
</dl>

<div algorithm>
  The <dfn method for="AppHistory">navigate(|url|, |options|)</dfn> method steps are:

  1. <a spec="HTML" lt="parse a URL">Parse</a> |url| relative to [=this=]'s [=relevant settings object=]. If that returns failure, then return [=a promise rejected with=] a "{{SyntaxError}}" {{DOMException}}. Otherwise, let |urlRecord| be the <a spec="HTML">resulting URL record</a>.

  1. Return the result of [=performing an app history navigation=] given [=this=], |urlRecord|, and |options|.
</div>

<div algorithm>
  The <dfn method for="AppHistory">navigate(|options|)</dfn> method steps are:

  1. If neither |options|["{{AppHistoryNavigationOptions/navigateInfo}}"] nor |options|["{{AppHistoryNavigateOptions/state}}"] [=map/exists=], then return [=a promise rejected with=] a {{TypeError}}.

  1. Set |options|["{{AppHistoryNavigateOptions/replace}}"] to true.

     <p class="note">This is not technically necessary, as the main <a spec="HTML">navigate</a> algorithm will override any non-"<a for="history handling behavior">`replace`</a>" history handling behavior for same-URL navigations.

  1. Let |urlRecord| be [=this=]'s [=relevant global object=]'s [=active document=]'s [=Document/URL=].

  1. Return the result of [=performing an app history navigation=] given [=this=], |urlRecord|, and |options|.
</div>

<div algorithm>
  To <dfn>perform an app history navigation</dfn> given an {{AppHistory}} object |appHistory|, a [=URL=] |url|, and an {{AppHistoryNavigateOptions}} |options|:

  1. Let |browsingContext| be |appHistory|'s [=relevant global object=]'s [=Window/browsing context=].

  1. Let |historyHandling| be "<a for="history handling behavior">`replace`</a>" if |options|["{{AppHistoryNavigateOptions/replace}}"] [=map/exists=] and is true; otherwise, "<a for="history handling behavior">`default`</a>".

  1. Let |navigateInfo| be |options|["{{AppHistoryNavigationOptions/navigateInfo}}"] if it exists; otherwise, undefined.

  1. Let |serializedState| be null.

  1. If |options|["{{AppHistoryNavigateOptions/state}}"] [=map/exists=], then set |serializedState| to [$StructuredSerializeForStorage$](|options|["{{AppHistoryNavigateOptions/state}}"]). If this throws an exception, return [=a promise rejected with=] that exception.

  1. Let |promise| be [=a new promise=] created in |appHistory|'s [=relevant Realm=].

  1. Let |previousPromise| be |appHistory|'s [=AppHistory/navigate method call promise=].

  1. Let |previousState| be |appHistory|'s [=AppHistory/navigate method call serialized state=].

  1. Set |appHistory|'s [=AppHistory/navigate method call promise=] to |promise|.

  1. Set |appHistory|'s [=AppHistory/navigate method call serialized state=] to |serializedState|.

  1. <a spec="HTML">Navigate</a> |browsingContext| to |url| with <i>[=navigate/historyHandling=]</i> set to |historyHandling|, <i>[=navigate/appHistoryInfo=]</i> set to |navigateInfo|, <i>[=navigate/appHistoryState=]</i> set to |serializedState|, and the <a spec="HTML">source browsing context</a> set to |browsingContext|.

  1. If [=AppHistory/navigate method call serialized state=] is non-null, then set |browsingContext|'s [=session history=]'s [=session history/current entry=]'s [=session history entry/app history state=] to |appHistory|'s [=AppHistory/navigate method call serialized state=].

  1. Set |appHistory|'s [=AppHistory/navigate method call promise=] to |previousPromise|.

  1. Set |appHistory|'s [=AppHistory/navigate method call serialized state=] to |previousState|.

  1. Return |promise|.
</div>

<p class="note">Unlike {{Location/assign()|location.assign()}} and friends, which are exposed across [=same origin-domain|origin-domain=] boundaries, {{AppHistory/navigate()|appHistory.navigate()}} can only be accessed by code with direct synchronous access to the {{Window/appHistory}} property. Thus, we avoid the complications around tracking <a spec="HTML">source browsing contexts</a>, and we don't need to deal with the <a spec="HTML">allowed to navigate</a> check and its accompanying <i>[=navigate/exceptionsEnabled=]</i> flag. We just treat all navigations as being initiated by the {{AppHistory}} object itself.

<h3 id="global-events">Event handlers</h3>

The following are the [=event handlers=] (and their corresponding [=event handler event types=]) that must be supported, as [=event handler IDL attributes=], by objects implementing the {{AppHistory}} interface:

<table>
  <thead>
    <th>[=Event handler=]
    <th>[=Event handler event type=]
  <tbody>
    <tr>
      <td><dfn attribute for="AppHistory">onnavigate</dfn>
      <td><dfn event for="AppHistory">navigate</dfn>
    <tr>
      <td><dfn attribute for="AppHistory">onnavigatesuccess</dfn>
      <td><dfn event for="AppHistory">navigatesuccess</dfn>
    <tr>
      <td><dfn attribute for="AppHistory">onnavigateerror</dfn>
      <td><dfn event for="AppHistory">navigateerror</dfn>
</table>

<h2 id="navigate-event">The {{AppHistory/navigate}} event</h2>

<h3 id="navigate-event-class">The {{AppHistoryNavigateEvent}} class</h3>

<xmp class="idl">
[Exposed=Window]
interface AppHistoryNavigateEvent : Event {
  constructor(DOMString type, optional AppHistoryNavigateEventInit eventInit = {});

  readonly attribute AppHistoryNavigationType navigationType;
  readonly attribute AppHistoryDestination destination;
  readonly attribute boolean canRespond;
  readonly attribute boolean userInitiated;
  readonly attribute boolean hashChange;
//  readonly attribute AbortSignal signal;
  readonly attribute FormData? formData;
  readonly attribute any info;

  undefined respondWith(Promise<undefined> newNavigationAction);
};

dictionary AppHistoryNavigateEventInit : EventInit {
  AppHistoryNavigationType navigationType = "push";
  required AppHistoryDestination destination;
  boolean canRespond = false;
  boolean userInitiated = false;
  boolean hashChange = false;
//  required AbortSignal signal;
  FormData? formData = null;
  any info = null;
};

enum AppHistoryNavigationType {
  "push",
  "replace",
  "traverse"
};
</xmp>

<dl class="domintro non-normative">
  <dt><code><var ignore>event</var> . {{AppHistoryNavigateEvent/navigationType}}</code>
  <dd>
    <p>One of "{{AppHistoryNavigationType/push}}", "{{AppHistoryNavigationType/replace}}", or "{{AppHistoryNavigationType/traverse}}", indicating what type of navigation this is.
  </dd>
  <dt><code><var ignore>event</var> . {{AppHistoryNavigateEvent/destination}}</code>
  <dd>
    <p>An {{AppHistoryDestination}} representing the destination of the navigation.
  </dd>

  <dt><code><var ignore>event</var> . {{AppHistoryNavigateEvent/canRespond}}</code>
  <dd>
    <p>True if {{AppHistoryNavigateEvent/respondWith()}} can be called to convert this navigation into a single-page navigation; false otherwise.

    <p>Generally speaking, this will be true whenever the destination URL is [=rewritable=] relative to the page's current URL, except for cross-document back/forward navigations, where it will always be false.
  </dd>

  <dt><code><var ignore>event</var> . {{AppHistoryNavigateEvent/userInitiated}}</code>
  <dd>
    <p>True if this navigation was due to a user clicking on an <{a}> element, submitting a <{form}> element, or using the browser UI to navigate; false otherwise.
  </dd>

  <dt><code><var ignore>event</var> . {{AppHistoryNavigateEvent/hashChange}}</code>
  <dd>
    <p>True if this navigation is a <a spec="HTML" lt="navigate to a fragment">fragment navigation</a>; false otherwise.
  </dd>

<!--
  <dt><code><var ignore>event</var> . {{AppHistoryNavigateEvent/signal}}</code>
  <dd>
    <p>An {{AbortSignal}} which will become aborted if the navigation gets canceled, e.g. by the user pressing their browser's "Stop" button, or another higher-priority navigation interrupting this one.

    <p>The expected pattern is for developers to pass this along to any async operations, such as {{WindowOrWorkerGlobalScope/fetch()}}, which they perform as part of handling this navigation.
  </dd>
-->

  <dt><code><var ignore>event</var> . {{AppHistoryNavigateEvent/formData}}</code>
  <dd>
    <p>The {{FormData}} representing the submitted form entries for this navigation, if this navigation is a POST <a spec="HTML" lt="submit">form submission</a>; null otherwise.
  </dd>

  <dt><code><var ignore>event</var> . {{AppHistoryNavigateEvent/info}}</code>
  <dd>
    <p>An arbitrary JavaScript value passed via other app history APIs that initiated this navigation, or null if the navigation was initiated by the user or via a non-app history API.
  </dd>

  <dt><code><var ignore>event</var> . {{AppHistoryNavigateEvent/respondWith()|respondWith}}(|newNavigationAction|)</code>
  <dd>
    <p>Synchronously converts this navigation into a same-document navigation to the destination URL.

    <p>The given |newNavigationAction| promise is used to signal the duration, and success or failure, of the navigation. After it settles, the browser signals to the user (e.g. via a loading spinner UI, or assistive technology) that the navigation is finished. Additionally, it fires {{AppHistory/navigatesuccess}} or {{AppHistory/navigateerror}} events as appropriate, which other parts of the web application can respond to.

    <p>This method will throw a "{{SecurityError}}" {{DOMException}} if {{AppHistoryNavigateEvent/canRespond}} is false, or if {{Event/isTrusted}} is false. It will throw an "{{InvalidStateError}}" {{DOMException}} if not called synchronously, during event dispatch.
  </dd>
</dl>

The <dfn attribute for="AppHistoryNavigateEvent">navigationType</dfn>, <dfn attribute for="AppHistoryNavigateEvent">destination</dfn>, <dfn attribute for="AppHistoryNavigateEvent">canRespond</dfn>, <dfn attribute for="AppHistoryNavigateEvent">userInitiated</dfn>, <dfn attribute for="AppHistoryNavigateEvent">hashChange</dfn><!--, <dfn attribute for="AppHistoryNavigateEvent">signal</dfn>-->, <dfn attribute for="AppHistoryNavigateEvent">formData</dfn>, and <dfn attribute for="AppHistoryNavigateEvent">info</dfn> getter steps are to return the value that the corresponding attribute was initialized to.

An {{AppHistoryNavigateEvent}} has the following associated values which are only conditionally used:

* <dfn for="AppHistoryNavigateEvent">classic history API serialized data</dfn>, a [=serialized state=]-or-null, used when its {{AppHistoryNavigateEvent/navigationType}} is "{{AppHistoryNavigationType/push}}" or "{{AppHistoryNavigationType/replace}}"
* <dfn for="AppHistoryNavigateEvent">destination entry</dfn>, a [=session history entry=], used when its {{AppHistoryNavigateEvent/navigationType}} is "{{AppHistoryNavigationType/traverse}}"

One of these is set appropriately when the event is [[#navigate-event-firing|fired]].

An {{AppHistoryNavigateEvent}} also has an associated {{Promise}}-or-null <dfn for="AppHistoryNavigateEvent">navigation action promise</dfn>, initially null.

<div algorithm>
  The <dfn method for="AppHistoryNavigateEvent">respondWith(|newNavigationAction|)</dfn> method steps are:

  1. If [=this=]'s [=relevant global object=]'s [=Window/browsing context=] is null, then throw an "{{InvalidStateError}}" {{DOMException}}.
  1. If [=this=]'s {{Event/isTrusted}} attribute was initialized to false, then throw a "{{SecurityError}}" {{DOMException}}.
  1. If [=this=]'s {{AppHistoryNavigateEvent/canRespond}} attribute was initialized to false, then throw a "{{SecurityError}}" {{DOMException}}.
  1. If [=this=]'s [=Event/dispatch flag=] is unset, then throw an "{{InvalidStateError}}" {{DOMException}}.
  1. If [=this=]'s [=Event/canceled flag=] is set, then throw an "{{InvalidStateError}}" {{DOMException}}.
  1. Set [=this=]'s [=Event/canceled flag=].
  1. Set [=this=]'s [=AppHistoryNavigateEvent/navigation action promise=] to |newNavigationAction|.
</div>

<h3 id="navigate-event-destination">The {{AppHistoryDestination}} class</h3>

<xmp class="idl">
[Exposed=Window]
interface AppHistoryDestination {
  readonly attribute USVString url;
  readonly attribute boolean sameDocument;
  any getState();
};
</xmp>

<dl class="domintro non-normative">
  <dt><code><var ignore>event</var> . {{AppHistoryNavigateEvent/destination}} . {{AppHistoryDestination/url}}</code>
  <dd>
    <p>The URL being navigated to.
  </dd>

  <dt><code><var ignore>event</var> . {{AppHistoryNavigateEvent/destination}} . {{AppHistoryDestination/sameDocument}}</code>
  <dd>
    <p>Indicates whether or not this navigation is to the same {{Document}} as the current {{Window/document}} value, or not. This will be true, for example, in cases of fragment navigations or {{History/pushState()|history.pushState()}} navigations.

    <p>Note that this property indicates the original nature of the navigation. If a cross-document navigation is converted into a same-document navigation using {{AppHistoryNavigateEvent/respondWith()|event.respondWith()}}, that will not change the value of this property.
  </dd>

  <dt><code><var ignore>event</var> . {{AppHistoryNavigateEvent/destination}} . {{AppHistoryDestination/getState()}}</code>
  <dd>
    <p>For "{{AppHistoryNavigationType/traverse}}" navigations, returns the deserialization of the state stored in the destination session history entry.

    <p>For "{{AppHistoryNavigationType/push}}" and "{{AppHistoryNavigationType/replace}}" navigations, returns the deserialization of the state passed to {{AppHistory/navigate()|appHistory.navigate()}}, if the navigation was initiated in that way, or null if it wasn't.
  </dd>
</dl>

An {{AppHistoryDestination}} has an associated <dfn for="AppHistoryDestination">URL</dfn>, which is a [=URL=].

An {{AppHistoryDestination}} has an associated <dfn for="AppHistoryDestination">state</dfn>, which is a [=serialized state=]-or-null.

An {{AppHistoryDestination}} has an associated <dfn for="AppHistoryDestination">is same document</dfn>, which is a boolean.

The <dfn attribute for="AppHistoryDestination">url</dfn> getter steps are to return [=this=]'s [=AppHistoryDestination/URL=], [=URL serializer|serialized=].

The <dfn attribute for="AppHistoryDestination">sameDocument</dfn> getter steps are to return [=this=]'s [=AppHistoryDestination/is same document=].

<div algorithm>
  The <dfn method for="AppHistoryDestination">getState()</dfn> method steps are:

  1. If [=this=]'s [=AppHistoryDestination/state=] is null, then return null.
  1. Return [$StructuredDeserialize$]([=this=]'s [=AppHistoryDestination/state=]).
</div>

<h3 id="navigate-event-firing">Firing the event</h3>

<div algorithm="fire a traversal navigate event">
  To <dfn>fire a traversal `navigate` event</dfn> at an {{AppHistory}} |appHistory| given a [=session history entry=] <dfn for="fire a traversal navigate event">|destinationEntry|</dfn>, a boolean <dfn for="fire a traversal navigate event">|isSameDocument|</dfn>, an optional [=user navigation involvement=] <dfn for="fire a traversal navigate event">|userInvolvement|</dfn> (default "<code>[=user navigation involvement/none=]</code>"), and an optional JavaScript value |info| (default undefined):

  1. Let |destinationURL| be |destinationEntry|'s [=session history entry/URL=].
  1. Let |destinationState| be |destinationEntry|'s [=session history entry/app history state=].
  1. Let |event| be the result of [=creating an event=] given {{AppHistoryNavigateEvent}}, in |appHistory|'s [=relevant Realm=].
  1. Set |event|'s [=AppHistoryNavigateEvent/destination entry=] to |destinationEntry|.
  1. Return the result of performing the [=inner navigate event firing algorithm=] given |appHistory|, |event|, "{{AppHistoryNavigationType/traverse}}", |isSameDocument|, |destinationURL|, |destinationState|, |userInvolvement|, |info|, and null.
</div>

<div algorithm="fire a push or replace navigate event">
  To <dfn>fire a push or replace `navigate` event</dfn> at an {{AppHistory}} |appHistory| given an {{AppHistoryNavigationType}} <dfn for="fire a push or replace navigate event">|navigationType|</dfn>, a [=URL=] <dfn for="fire a push or replace navigate event">|destinationURL|</dfn>, a boolean <dfn for="fire a push or replace navigate event">|isSameDocument|</dfn>, an optional [=user navigation involvement=] <dfn for="fire a push or replace navigate event">|userInvolvement|</dfn> (default "<code>[=user navigation involvement/none=]</code>"), and an optional value <dfn for="fire a push or replace navigate event">|info|</dfn> (default undefined), an optional [=serialized state=]-or-null <dfn for="fire a push or replace navigate event">|state|</dfn> (default null), an optional [=list=] of {{FormData}} [=FormData/entries=] or null <dfn for="fire a push or replace navigate event">|formDataEntryList|</dfn> (default null), and an optional [=serialized state=]-or-null <dfn for="fire a push or replace navigate event">|classicHistoryAPISerializedData|</dfn> (default null):

  1. Let |event| be the result of [=creating an event=] given {{AppHistoryNavigateEvent}}, in |appHistory|'s [=relevant Realm=].
  1. Set |event|'s [=AppHistoryNavigateEvent/classic history API serialized data=] to |classicHistoryAPISerializedData|.
  1. Return the result of performing the [=inner navigate event firing algorithm=] given |appHistory|, |event|, |navigationType|, |isSameDocument|, |destinationURL|, |state|, |userInvolvement|, |info|, and |formDataEntryList|.
</div>

<div algorithm>
  The <dfn>inner `navigate` event firing algorithm</dfn> is the following steps, given an {{AppHistory}} |appHistory|, an {{AppHistoryNavigateEvent}} |event|, an {{AppHistoryNavigationType}} |navigationType|, a boolean |isSameDocument|, a [=URL=] |destinationURL|, a [=serialized state=]-or-null |destinationState|, a [=user navigation involvement=] |userInvolvement|, a JavaScript value |info|, and a [=list=] of {{FormData}} [=FormData/entries=] or null |formDataEntryList|:

<<<<<<< HEAD
=======
  1. If |appHistory|'s [=relevant global object=]'s [=Window/browsing context=] is <a spec="HTML">still on its initial `about:blank` `Document`</a>, then return true.
  1. Let |realm| be |appHistory|'s [=relevant Realm=].
  1. Let |event| be the result of [=creating an event=] given {{AppHistoryNavigateEvent}}, in |realm|.
>>>>>>> 2e154b98
  1. Initialize |event|'s {{Event/type}} to "{{AppHistory/navigate}}".
  1. Initialize |event|'s {{AppHistoryNavigateEvent/navigationType}} to |navigationType|.
  1. Initialize |event|'s {{AppHistoryNavigateEvent/info}} to |info|.
  1. Let |destination| be a [=new=] {{AppHistoryDestination}} created in |appHistory|'s [=relevant Realm=].
  1. Set |destination|'s [=AppHistoryDestination/URL=] to |destinationURL|.
  1. Set |destination|'s [=AppHistoryDestination/state=] to |destinationState|.
  1. Set |destination|'s [=AppHistoryDestination/is same document=] to |isSameDocument|.
  1. Initialize |event|'s {{AppHistoryNavigateEvent/destination}} to |destination|.
  1. Let |currentURL| be |appHistory|'s [=relevant global object=]'s [=associated document=]'s [=Document/URL=].
  1. If all of the following are true:
    * |isSameDocument| is true;
    * |destinationURL| [=url/equals=] |currentURL| with <i>[=url/equals/exclude fragments=]</i> set to true; and
    * |destinationURL|'s [=url/fragment=] is not [=string/is|identical to=] |currentURL|'s [=url/fragment=]

    then initialize |event|'s {{AppHistoryNavigateEvent/hashChange}} to true. Otherwise, initialize it to false.
  1. If |destinationURL| is [=rewritable=] relative to |currentURL|, and either |isSameDocument| is true or |navigationType| is not "{{AppHistoryNavigationType/traverse}}", then initialize |event|'s {{AppHistoryNavigateEvent/canRespond}} to true. Otherwise, initialize it to false.
  1. If either |userInvolvement| is not "<code>[=user navigation involvement/browser UI=]</code>" or  |navigationType| is not "{{AppHistoryNavigationType/traverse}}", then initialize |event|'s {{Event/cancelable}} to true.
  1. If |userInvolvement| is "<code>[=user navigation involvement/none=]</code>", then initialize |event|'s {{AppHistoryNavigateEvent/userInitiated}} to false. Otherwise, initialize it to true.
  1. If |formDataEntryList| is not null, then initialize |event|'s {{AppHistoryNavigateEvent/formData}} to a [=new=] {{FormData}} created in |realm|, associated to |formDataEntryList|. Otherwise, initialize it to null.
  1. [=Assert=]: |appHistory|'s [=AppHistory/ongoing navigate event=] is null.
  1. Set |appHistory|'s [=AppHistory/ongoing navigate event=] to |event|.
  1. Let |result| be the result of [=dispatching=] |event| at |appHistory|.
  1. Set |appHistory|'s [=AppHistory/ongoing navigate event=] to null.
  1. If |appHistory|'s [=relevant global object=]'s [=Window/browsing context=] is null, then return false.
    1. [=Signal an aborted navigation=] for |appHistory|.
    1. Return false.

    <p class="note">This can occur if an event listener disconnected the <{iframe}> corresponding to [=this=]'s [=relevant global object=].</p>
  1. If |event|'s [=AppHistoryNavigateEvent/navigation action promise=] is non-null, then:
    1. If |event|'s {{AppHistoryNavigateEvent/navigationType}} attribute was initialized to "{{AppHistoryNavigationType/push}}" or "{{AppHistoryNavigationType/replace}}":
      1. Let |isPush| be true if |event|'s {{AppHistoryNavigateEvent/navigationType}} attribute was initialized to "{{AppHistoryNavigationType/push}}"; otherwise, false.
      1. Run the <a spec="HTML">URL and history update steps</a> given |event|'s [=relevant global object=]'s [=associated document=] and |event|'s {{AppHistoryNavigateEvent/destination}}'s [=AppHistoryDestination/URL=], with <i>[=URL and history update steps/serializedData=]</i> set to |event|'s [=AppHistoryNavigateEvent/classic history API serialized data=] and <i>[=URL and history update steps/isPush=]</i> set to |isPush|.
    1. Otherwise:
      1. <a spec="HTML">Traverse the history</a> of |event|'s [=relevant global object=]'s [=Window/browsing context=] to [=AppHistoryNavigateEvent/destination entry=].
  1. If |event|'s [=AppHistoryNavigateEvent/navigation action promise=] is non-null, or both |result| and |isSameDocument| are true, then:
    1. If |event|'s [=AppHistoryNavigateEvent/navigation action promise=] is null, then set it to [=a promise resolved with=] undefined, created in |realm|.
    1. Let |navigateMethodCallPromise| be |appHistory|'s [=AppHistory/navigate method call promise=].
    1. [=promise/React=] to |event|'s [=AppHistoryNavigateEvent/navigation action promise=] with the following fulfillment steps given |fulfillmentValue|:
        1. [=Fire an event=] named {{AppHistory/navigatesuccess}} at |appHistory|.
        1. If |navigateMethodCallPromise| is non-null, then [=resolve=] |navigateMethodCallPromise| with |fulfillmentValue|.
      and the following rejection steps given reason |rejectionReason|:
        1. [=Fire an event=] named {{AppHistory/navigateerror}} at |appHistory| using {{ErrorEvent}}, with {{ErrorEvent/error}} initialized to |rejectionReason|, and {{ErrorEvent/message}}, {{ErrorEvent/filename}}, {{ErrorEvent/lineno}}, and {{ErrorEvent/colno}} initialized to appropriate values that can be extracted from |rejectionReason| in the same underspecified way the user agent typically does for the <a spec="HTML">report an exception</a> algorithm.
        1. If |navigateMethodCallPromise| is non-null, then [=reject=] |navigateMethodCallPromise| with |rejectionReason|.

    <p class="note">If |event|'s [=AppHistoryNavigateEvent/navigation action promise=] is non-null, then {{AppHistoryNavigateEvent/respondWith()}} was called and so we're performing a same-document navigation, for which we want to fire {{AppHistory/navigatesuccess}} or {{AppHistory/navigateerror}} events, and resolve or reject the promise returned by the corresponding {{AppHistory/navigate()|appHistory.navigate()}} call if one exists. Otherwise, if the navigation is same-document and was not canceled, we still perform these actions after a microtask, treating them as an instantly-successful navigation.
  1. Otherwise:
    1. Set |appHistory|'s [=AppHistory/navigate method call serialized state=] to null.

    <p class="note">This ensures that any call to {{AppHistory/navigate()|appHistory.navigate()}} which triggered this algorithm does not overwrite the [=session history entry/app history state=] of the [=session history/current entry=] for cross-document navigations or canceled navigations.
  1. If |event|'s [=AppHistoryNavigateEvent/navigation action promise=] is null and |result| is false, then [=signal an aborted navigation=] for |appHistory|.
  1. Return |result|.
</div>

<!-- TODO hook this up to the stop button etc. For now it just centralizes the ways a couple ways a navigate event handler can cause an abort. -->
<div algorithm>
  To <dfn>signal an aborted navigation</dfn> for an {{AppHistory}} |appHistory|:

  1. [=Queue a microtask=] on |appHistory|'s [=relevant agent=]'s [=agent/event loop=] to perform the following steps:
    1. Let |error| be a [=new=] "{{AbortError}}" {{DOMException}}, created in |appHistory|'s [=relevant Realm=].
    1. [=Fire an event=] named {{AppHistory/navigateerror}} at |appHistory| using {{ErrorEvent}}, with {{ErrorEvent/error}} initialized to |error|, {{ErrorEvent/message}} initialized to the value of |error|'s {{DOMException/message}} property, {{ErrorEvent/filename}} initialized to the empty string, and {{ErrorEvent/lineno}} and {{ErrorEvent/colno}} initialized to 0.
    1. If |appHistory|'s [=AppHistory/navigate method call promise=] is non-null, then [=reject=] |appHistory|'s [=AppHistory/navigate method call promise=] with |error|.
</div>

<div algorithm>
  To <dfn>cancel any ongoing `navigate` event</dfn> for an {{AppHistory}} |appHistory|:

  1. If |appHistory|'s [=AppHistory/ongoing navigate event=] is non-null, then:
    1. Set |appHistory|'s [=AppHistory/ongoing navigate event=]'s [=Event/canceled flag=] to true.
    1. Set |appHistory|'s [=AppHistory/ongoing navigate event=]'s [=AppHistoryNavigateEvent/navigation action promise=] to null.
</div>

<!-- Remember to modify pushState()/replaceState() to use this, when we eventually move to the HTML Standard. -->
A [=URL=] is <dfn>rewritable</dfn> relative to another [=URL=] if they differ in only the [=url/path=], [=url/query=], or [=url/fragment=] components.

<div class="example" id="example-rewritable-url">
  `https://example.com/foo?bar#baz` is rewritable relative to `https://example.com/qux`.

  However, the concept is not the same as the two URLs' [=url/origins=] being [=same origin|the same=]: `https://user:password@example.com/qux` is not rewritable relative to `https://example.com/qux`.

  Similarly, `about:blank` or `blob:` URLs are not rewritable relative to `https:` URLs, despite there being cases where a `https`:-[=Document/URL=] {{Document}} is [=same origin=] with an `about:blank` or `blob:`-derived {{Document}}.
</div>

<h2 id="apphistoryentry-class">App history entries</h2>

<xmp class="idl">
[Exposed=Window]
interface AppHistoryEntry : EventTarget {
  readonly attribute DOMString key;
  readonly attribute DOMString id;
  readonly attribute USVString url;
  readonly attribute long long index;
  readonly attribute boolean sameDocument;

  any getState();

  // TODO event handlers
};
</xmp>

<dl class="domintro non-normative">
  <dt><code>entry . {{AppHistoryEntry/key}}</code>
  <dd>
    <p>A [=user agent=]-generated random UUID string representing this app history entry's place in the app history list. This value will be reused by other {{AppHistoryEntry}} instances that replace this one due to replace-style navigations. This value will survive session restores.

    <!-- TODO proper cross-link -->
    <p>This is useful for navigating back to this location in the app history entry list, using `appHistory.goTo(key)`.
  </dd>

  <dt><code>entry . {{AppHistoryEntry/id}}</code>
  <dd>
    <p>A [=user agent=]-generated random UUID string representing this specific app history entry. This value will <em>not</em> be reused by other {{AppHistoryEntry}} instances. This value will survive session restores.

    <p>This is useful for associating data with this app history entry using other storage APIs.
  </dd>

  <dt><code>entry . {{AppHistoryEntry/url}}</code>
  <dd>
    <p>The URL of this app history entry.
  </dd>

  <dt><code>entry . {{AppHistoryEntry/index}}</code>
  <dd>
    <p>The index of this app history entry within {{AppHistory/entries()|appHistory.entries()}}, or &minus;1 if the entry is not in the app history list.
  </dd>

  <dt><code>entry . {{AppHistoryEntry/sameDocument}}</code>
  <dd>
    <p>Indicates whether or not this app history entry is for the same {{Document}} as the current {{Window/document}} value, or not. This will be true, for example, when the entry represents a fragment navigation or single-page app navigations.
  </dd>

  <dt><code>entry . {{AppHistoryEntry/getState()}}</code>
  <dd>
    <p>Returns the deserialization of the state stored in this entry, which was added to the entry using {{AppHistory/navigate()|appHistory.navigate()}}. This state survives session restores.

    <p>Note that in general, unless the state value is a primitive, <code>entry.getState() !== entry.getState()</code>, since a fresh copy is returned each time.

    <p>This state is unrelated to the classic history API's {{History/state|history.state}}.
  </dd>
</dl>

Each {{AppHistoryEntry}} has an associated <dfn for="AppHistoryEntry">session history entry</dfn>, which is a [=session history entry=].

Each {{AppHistoryEntry}} has an associated <dfn for="AppHistoryEntry">index</dfn>, which is an integer.

<div algorithm>
  The <dfn attribute for="AppHistoryEntry">key</dfn> getter steps are:

  1. If [=this=]'s [=relevant global object=]'s [=associated Document=] is not [=Document/fully active=], then return the empty string.
  1. Return [=this=]'s [=AppHistoryEntry/session history entry=]'s [=session history entry/app history key=].
</div>

<div algorithm>
  The <dfn attribute for="AppHistoryEntry">id</dfn> getter steps are:

  1. If [=this=]'s [=relevant global object=]'s [=associated Document=] is not [=Document/fully active=], then return the empty string.
  1. Return [=this=]'s [=AppHistoryEntry/session history entry=]'s [=session history entry/app history id=].
</div>

<div algorithm>
  The <dfn attribute for="AppHistoryEntry">url</dfn> getter steps are:

  1. If [=this=]'s [=relevant global object=]'s [=associated Document=] is not [=Document/fully active=], then return the empty string.
  1. Return [=this=]'s [=AppHistoryEntry/session history entry=]'s [=session history entry/URL=], [=URL serializer|serialized=].
</div>

<div algorithm>
  The <dfn attribute for="AppHistoryEntry">index</dfn> getter steps are:

  1. If [=this=]'s [=relevant global object=]'s [=associated Document=] is not [=Document/fully active=], then return &minus;1.
  1. Return [=this=]'s [=AppHistoryEntry/session history entry=]'s [=AppHistoryEntry/index=].
</div>

<div algorithm>
  The <dfn attribute for="AppHistoryEntry">sameDocument</dfn> getter steps are:

  1. If [=this=]'s [=relevant global object=]'s [=associated Document=] is not [=Document/fully active=], then return false.
  1. Return true if [=this=]'s [=AppHistoryEntry/session history entry=]'s [=session history entry/document=] equals [=this=]'s [=relevant global object=]'s [=associated Document=], and false otherwise.
</div>

<div algorithm>
  The <dfn method for="AppHistoryEntry">getState()</dfn> method steps are:

  1. If [=this=]'s [=relevant global object=]'s [=associated Document=] is not [=Document/fully active=], then return null.
  1. If [=this=]'s [=AppHistoryEntry/session history entry=]'s [=session history entry/app history state=] is null, then return null.
  1. Return [$StructuredDeserialize$]([=this=]'s [=AppHistoryEntry/session history entry=]'s [=session history entry/app history state=]).

  <p class="note">Unlike {{History/state|history.state}}, this will deserialize upon each access.

  <p class="note">This can in theory throw an exception, if attempting to deserialize a large {{ArrayBuffer}} when not enough memory is available.
</div>

<h2 id="navigate-patches">Patches to fire the {{AppHistory/navigate}} event</h2>

The following section details monkeypatches to [[!HTML]] that cause the {{AppHistory/navigate}} event to be fired appropriately, and for canceling the event to cancel the navigation. The first few sections detail slight tweaks to existing algorithms to pass through useful information into the navigation and history traversal algorithms. Then, [[#navigate-algorithm-patches]] contains the actual firing of the event.

<h3 id="form-patches">Form submission patches</h3>

To properly thread the form entry list from its creation through to {{AppHistoryNavigateEvent}}'s {{AppHistoryNavigateEvent/formData}} property, we need the following modifications:

<div algorithm="form navigate">
  Modify the <a spec="HTML">navigate</a> algorithm to take a [=list=] of [=FormData/entries=] or null <dfn for="navigate">|entryList|</dfn> (default null), replacing its |navigationType| parameter. Then insert a step somewhere early in the algorithm to convert this back into the |navigationType| variable used by the [=in parallel=] section that is ultimately passed to [[CSP]]:

  1. Let |navigationType| be "`form-submission`" if |entryList| is non-null; otherwise, "`other`".
</div>

<div algorithm="plan to navigate">
  Modify the <a spec="HTML">plan to navigate</a> algorithm to take an additional optional argument |entryList| (default null). Then, modify the step which calls <a spec="HTML">navigate</a> to pass it along:

  1. <a spec="HTML">Navigate</a> <var ignore>target browsing context</var> to <var ignore>destination</var>, with <i>[=navigate/historyHandling=]</i> set to <var ignore>historyHandling</var> <del>and <i>[=navigate/navigationType=]</i> set to "`form-submission`"</del><ins><i>[=navigate/entryList=]</i> set to |entryList|</ins>.
</div>

<div algorithm="submit as entity body">
  Modify the <a spec="HTML">submit as entity body</a> algorithm to pass <var ignore>entry list</var> along to <a spec="HTML">plan to navigate</a> as a second argument.
</div>

<h3 id="user-initiated-patches">Browser UI/user-initiated patches</h3>

To more rigorously specify when a navigation is initiated from browser UI or by the user interacting with <{a}>, <{area}>, and <{form}> elements, both for the purposes of the {{AppHistoryNavigateEvent}}'s {{AppHistoryNavigateEvent/userInitiated}} property and for prohibiting interception of certain types of browser-UI-initiated navigations, we need the following modifications:

Introduce (right before the definition of the <a spec="HTML">navigate</a> algorithm) the concept of a <dfn>user navigation involvement</dfn>, which is one of the following:

: "<dfn for="user navigation involvement"><code>browser UI</code></dfn>"
:: The navigation was initiated by the user via browser UI mechanisms
: "<dfn for="user navigation involvement"><code>activation</code></dfn>"
:: The navigation was initiated by the user via the [=EventTarget/activation behavior=] of an element
: "<dfn for="user navigation involvement"><code>none</code></dfn>"
:: The navigation was not initiated by the user

Define the <dfn for="Event">user navigation involvement</dfn> for an {{Event}} |event| as "<code>[=user navigation involvement/activation=]</code>" if |event|'s {{Event/isTrusted}} attribute is initialized to true, and "<code>[=user navigation involvement/none=]</code>" otherwise.

Modify the <a spec="HTML">navigate</a> algorithm to take an optional named argument <dfn for="navigate"><var ignore>userInvolvement</var></dfn> (default "<code>[=user navigation involvement/none=]</code>"). Then, update the paragraph talking about browser-UI initiated navigation as follows:

<blockquote>
  A user agent may provide various ways for the user to explicitly cause a browsing context to <a spec="HTML">navigate</a>, in addition to those defined in this specification.<ins> Such cases must set the <i>[=navigate/userInvolvement=]</i> argument to "<code>[=user navigation involvement/browser UI=]</code>".</ins>
</blockquote>

<p class="note">This infrastructure partially solves <a href="https://github.com/whatwg/html/issues/5381">whatwg/html#5381</a>, and it'd be ideal to update the \`<a http-header><code>Sec-Fetch-Site</code></a>\` spec at the same time.</p>

Modify the <a spec="HTML">navigate to a fragment</a> algorithm to take a new <var ignore>userInvolvement</var> argument. Then, update the call to it from <a spec="HTML">navigate</a> to set <i>[=navigate/userInvolvement=]</i> to this <var ignore>userInvolvement</var> value.

Modify the <a spec="HTML">traverse the history by a delta</a> argument to take an optional named argument <dfn for="traverse the history by a delta"><var ignore>userInvolvement</var></dfn> (default "<code>[=user navigation involvement/none=]</code>"). Then, update the paragraph talking about user-initiated navigation as follows:

<blockquote>
  When the user navigates through a [=browsing context=], e.g. using a browser's back and forward buttons, the user agent must <a spec="HTML">traverse the history by a delta</a> with a delta equivalent to the action specified by the user<del> and</del><ins>,</ins> the browsing context being operated on<ins>, and <i>[=traverse the history by a delta/userInvolvement=]</i> set to "<code>[=user navigation involvement/browser UI=]</code>"</ins>.
</blockquote>

<hr>

Modify the <a spec="HTML">follow the hyperlink</a> algorithm to take a new <var ignore>userInvolvement</var> argument. Then, update the call to it from <a spec="HTML">navigate</a> to set <i>[=navigate/userInvolvement=]</i> to this <var ignore>userInvolvement</var> value.

<div algorithm="area activation behavior">
  Modify the [=EventTarget/activation behavior=] of <{area}> elements by introducing the |event| argument and replacing the <a spec="HTML">follow the hyperlink</a> step with the following:

  1. Otherwise, <a spec="HTML">follow the hyperlink</a> created by <var ignore>element</var> with the [=Event/user navigation involvement=] for |event|.
</div>

<div algorithm="a activation behavior">
  Modify the [=EventTarget/activation behavior=] of <{a}> elements by replacing its <a spec="HTML">follow the hyperlink</a> step with the following:

  1. Otherwise, <a spec="HTML">follow the hyperlink</a> created by <var ignore>element</var> with the [=Event/user navigation involvement=] for <var ignore>event</var>.
</div>

Expand the section on "<a href="https://html.spec.whatwg.org/multipage/semantics.html#providing-users-with-a-means-to-follow-hyperlinks-created-using-the-link-element">Providing users with a means to follow hyperlinks created using the `link` element</a>" by adding the following sentence:

<blockquote><ins>Such invocations of <a spec="HTML">follow the hyperlink</a> algorithm must set the <i>[=navigate/userInvolvement=]</i> argument to "<code>[=user navigation involvement/browser UI=]</code>".</ins></blockquote>

<hr>

Modify the <a spec="HTML">plan to navigate</a> algorithm to take a <var ignore>userInvolvement</var> argument. Then, update the call to it from <a spec="HTML">navigate</a> to set <i>[=navigate/userInvolvement=]</i> to this <var ignore>userInvolvement</var> value.

Modify the <a spec="HTML" lt="submitted">submit</a> algorithm to take an optional <var ignore>userInvolvement</var> argument (default "<code>[=user navigation involvement/none=]</code>").  Have the <a spec="HTML" lt="submitted">submit</a> algorithm pass along its value to all invocations of <a spec="HTML">plan to navigate</a>.

Modify the definition of the [=EventTarget/activation behavior=] for <{input}> elements to take an <var ignore>event</var> argument. Then, pass along this argument to the invocation of the <a spec="HTML">input activation behavior</a>.

Modify the Submit Button state's <a spec="HTML">input activation behavior</a> by having it take an <var ignore>event<var> argument and pass along the [=Event/user navigation involvement=] for <var ignore>event</var> as the final argument when it calls <a spec="HTML" lt="submitted">submit</a>.

Modify the Image Button state's <a spec="HTML">input activation behavior</a> by having it take an <var ignore>event<var> argument and pass along the [=Event/user navigation involvement=] for <var ignore>event</var> as the final argument when it calls <a spec="HTML" lt="submitted">submit</a>.

Modify the <{button}> element's [=EventTarget/activation behavior=] by having it take an <var ignore>event</var> argument and, in the Submit Button case, to pass along the [=Event/user navigation involvement=] for <var ignore>event</var> as the final argument when it calls <a spec="HTML" lt="submitted">submit</a>.

Modify the no-<a spec="HTML">submit button</a> case for <a href="https://html.spec.whatwg.org/multipage/form-control-infrastructure.html#implicit-submission">implicit form submission</a> to pass along "<code>[=user navigation involvement/activation=]</code>" as the final argument when it calls <a spec="HTML" lt="submitted">submit</a>.

<p class="note">The case of implicit submission when a submit button is present is automatically taken care of because it fires a (trusted) click event at the submit button.</p>

<h3 id="navigate-algorithm-patches">Navigation algorithm updates</h3>

With the above infrastructure in place, we can actually fire and handle the {{AppHistory/navigate}} event in the following locations:

<div algorithm="shared history push/replace steps">
  Modify the <a spec="HTML">shared history push/replace state steps</a> by inserting the following steps right before the step that runs the <a spec="HTML">URL and history update steps</a>.

  1. Let |appHistory| be <var ignore>history</var>'s [=relevant global object=]'s [=Window/app history=].
  1. [=Cancel any ongoing navigate event=] for |appHistory|.
  1. Let |navigationType| be "{{AppHistoryNavigationType/push}}" if <var ignore>isPush</var> is true, and "{{AppHistoryNavigationType/replace}}" otherwise.
  1. Let |continue| be the result of [=firing a push or replace navigate event=] at |appHistory| with <i>[=fire a push or replace navigate event/navigationType=]</i> set to |navigationType|, <i>[=fire a push or replace navigate event/isSameDocument=]</i> set to true, <i>[=fire a push or replace navigate event/destinationURL=]</i> set to <var ignore>newURL</var>, and <i>[=fire a push or replace navigate event/classicHistoryAPISerializedData=]</i> set to <var ignore>serializedData</var>.
  1. If |continue| is false, return.
</div>

<div algorithm="navigate to a fragment">
  Modify the <a spec="HTML">navigate to a fragment</a> algorithm by prepending the following steps. Recall that per [[#user-initiated-patches]] we have introduced a |userInvolvement| argument.

  1. Let |appHistory| be the [=session history/current entry=]'s <a spec="HTML" for="session history entry">document</a>'s [=relevant global object=]'s [=Window/app history=].
  1. Let |navigationType| be "{{AppHistoryNavigationType/push}}" if <var ignore>historyHandling</var> is "<a spec="HTML" for="history handling behavior">`default`</a>"; otherwise, "{{AppHistoryNavigationType/replace}}".
  1. Let |continue| be the result of [=firing a push or replace navigate event=] at |appHistory| given with <i>[=fire a push or replace navigate event/navigationType=]</i> set to |navigationType|, <i>[=fire a push or replace navigate event/isSameDocument=]</i> set to true, <i>[=fire a push or replace navigate event/userInvolvement=]</i> set to |userInvolvement|, and <i>[=fire a push or replace navigate event/destinationURL=]</i> set to <var ignore>url</var>.
  1. If |continue| is false, return.
</div>

<div algorithm="navigate" id="navigate-modifications">
  Modify the <a spec="HTML">navigate</a> algorithm to take an optional <dfn for="navigate">|appHistoryInfo|</dfn> argument (default undefined), and an an optional <dfn for="navigate">|appHistoryState|</dfn> argument (default null). Then, insert the following steps right before the step which goes [=in parallel=]. (Recall that per [[#user-initiated-patches]] we have introduced |userInvolvement| argument, and per [[#form-patches]] we have introduced an |entryList| argument.)

  1. Let |appHistory| be <var ignore>browsingContext</var>'s [=browsing context/active window=]'s [=Window/app history=].
  1. [=Cancel any ongoing navigate event=] for |appHistory|.
  1. If none of the following are true:
    * <var ignore>historyHandling</var> is "<a for="history handling behavior">`entry update`</a>"
    * <var ignore>userInvolvement</var> is "<code>[=user navigation involvement/browser UI=]</code>"
    * <var ignore>browsingContext</var>'s [=active document=]'s [=Document/origin=] is not [=same origin-domain=] with the [=source browsing context=]'s [=active document=]'s [=Document/origin=]
    * <var ignore>browsingContext</var>'s only entry in its <a spec="HTML">session history</a> is the `about:blank` {{Document}} that was added when <var ignore>browsingContext</var> was <a spec="HTML" lt="create a new browsing context">created</a>

    then:

      1. Let |navigationType| be "{{AppHistoryNavigationType/push}}" if <var ignore>historyHandling</var> is "<a for="history handling behavior">`default`</a>"; otherwise, "{{AppHistoryNavigationType/replace}}".
      1. Let |continue| be the result of [=firing a push or replace navigate event=] at |appHistory| with <i>[=fire a push or replace navigate event/navigationType=]</i> set to |navigationType|, <i>[=fire a push or replace navigate event/isSameDocument=]</i> set to false, <i>[=fire a push or replace navigate event/userInvolvement=]</i> set to |userInvolvement|, <i>[=fire a push or replace navigate event/formDataEntryList=]</i> set to |entryList|, <i>[=fire a push or replace navigate event/destinationURL=]</i> set to <var ignore>url</var>, <i>[=fire a push or replace navigate event/info=]</i> set to |appHistoryInfo|, and <i>[=fire a push or replace navigate event/state=]</i> set to |appHistoryState|.
      1. If |continue| is false, return.

    <p class="note">"<a for="history handling behavior">`entry update`</a>" is excluded since {{AppHistory/navigate}} would have fired earlier as part of <a spec="HTML">traversing the history by a delta</a>.

    <p class="note">"<code>[=user navigation involvement/browser UI=]</code>" or [=same origin-domain|cross origin-domain=] navigations that cause <a spec="HTML" lt="navigate to a fragment">fragment navigations</a> <em>do</em> fire the {{AppHistory/navigate}} event; those are handled as part of the <a spec="HTML">navigate to a fragment</a> algorithm called earlier in <a spec="HTML">navigate</a>, which is not guarded by this condition.
</div>

<div algorithm="traverse the history by a delta">
  Modify the <a spec="HTML">traverse the history by a delta</a> algorithm by inserting the following steps inside the queued task, before the call to <a spec="HTML">traverse the history</a>. Recall that per [[#user-initiated-patches]] we have introduced a |userInvolvement| argument.

  1. Let |appHistory| be <var ignore>specified browsing context</var>'s [=browsing context/active window=]'s [=Window/app history=].
  1. [=Cancel any ongoing navigate event=] for |appHistory|.
  1. Let |isSameDocument| be true if <var ignore>specified browsing context</var>'s [=active document=] equals <var ignore>specified entry</var>'s [=session history entry/document=]; otherwise, false.
  1. If either |isSameDocument| is true or |userInvolvement| is not "<code>[=user navigation involvement/browser UI=]</code>", then:
    1. Let |continue| be the result of [=firing a traversal navigate event=] at |appHistory| with <i>[=fire a traversal navigate event/destinationEntry=]</i> set to <var ignore>specified entry</var>, <i>[=fire a traversal navigate event/isSameDocument=]</i> set to |isSameDocument|, and <i>[=fire a traversal navigate event/userInvolvement=]</i> set to |userInvolvement|.
    1. If |continue| is false, abort these steps.
</div>

<h2 id="session-history-patches">Patches to session history</h2>

This section details monkeypatches to [[!HTML]] to track appropriate data for associating an {{AppHistory}} with a [=session history entry=].

<h3 id="session-history-new-she-fields">New [=session history entry=] items</h3>

Each [=session history entry=] gains the following new [=struct/items=]:

* <dfn for="session history entry">origin</dfn>, an [=origin=]

* <dfn for="session history entry">app history key</dfn>, a string, initially set to the result of [=generating a random UUID=]

* <dfn for="session history entry">app history id</dfn>, a string, initially set to the result of [=generating a random UUID=]

* <dfn for="session history entry">app history state</dfn>, which is [=serialized state=] or null, initially null

<h3 id="session-history-patches-key">Carrying over the app history key</h3>

<div algorithm="update the session history with the new page key patch">
  Update the <a spec="HTML">update the session history with the new page</a> algorithm's "<a for="history handling behavior">`replace`</a>" case by adding the following step after the construction of |newEntry|:

  1. If |newEntry|'s [=session history entry/origin=] is the [=same origin|same=] as |sessionHistory|'s [=session history/current entry=]'s [=session history entry/origin=], then set |newEntry|'s [=session history entry/app history key=] to |sessionHistory|'s [=session history/current entry=]'s [=session history entry/app history key=].
</div>

<h3 id="session-history-patches-state">Carrying over the app history state</h3>

<div algorithm="navigate to a fragment state patch">
  Update the <a spec="HTML">navigate to a fragment</a> algorithm by updating the step which creates and appends a new session history entry to carry over the [=session history entry/app history state=] from the [=session history/current entry=] as well.
</div>

<h3 id="session-history-patches-origin">Tracking the [=session history entry/origin=] member</h3>

Update the <a spec="HTML">update the session history with the new page</a> algorithm's "<a for="history handling behavior">`replace`</a>" and "<a for="history handling behavior">`default`</a>" cases to set <var ignore>newEntry</var>'s [=session history entry/origin=] to <var ignore>newDocument</var>'s [=Document/origin=] as part of its creation.

Update the <a spec="HTML">navigate to a fragment</a> algorithm to set the new [=session history entry=]'s [=session history entry/origin=] to the [=session history/current entry=]'s [=session history entry/document=]'s [=Document/origin=].

Update the <a spec="HTML">URL and history update steps</a> algorithm to set the new [=session history entry=]'s [=session history entry/origin=] to <var ignore>document</var>'s [=Document/origin=].

Potentially update the <a spec="HTML">traverse the history</a> algorithm to consult the new [=session history entry/origin=] field, instead of checking the [=session history entry/document=]'s [=Document/origin=], since the [=session history entry/document=] can disappear?? Needs further investigation.

<h3 id="session-history-patches-update">Updating the {{AppHistory}} object</h3>

<div algorithm="traverse the history update patch">
  Update the <a spec="HTML">traverse the history</a> algorithm by adding the following step before the final step which fires various events:

  1. [=AppHistory/Update the entries=] of <var ignore>newDocument</var>'s [=relevant global object=]'s [=Window/app history=].
</div>

<div algorithm="URL and history update steps update patch">
  Update the <a spec="HTML">URL and history update steps</a> by appending the following final step:

  1. [=AppHistory/Update the entries=] of <var ignore>document</var>'s [=relevant global object=]'s [=Window/app history=].
</div>

<p class="note">We do not [=AppHistory/update the entries=] when initially <a spec="HTML">creating a new browsing context</a>, as we intentionally don't want to include the initial `about:blank` {{Document}} in any app history entry list.<|MERGE_RESOLUTION|>--- conflicted
+++ resolved
@@ -611,12 +611,7 @@
 <div algorithm>
   The <dfn>inner `navigate` event firing algorithm</dfn> is the following steps, given an {{AppHistory}} |appHistory|, an {{AppHistoryNavigateEvent}} |event|, an {{AppHistoryNavigationType}} |navigationType|, a boolean |isSameDocument|, a [=URL=] |destinationURL|, a [=serialized state=]-or-null |destinationState|, a [=user navigation involvement=] |userInvolvement|, a JavaScript value |info|, and a [=list=] of {{FormData}} [=FormData/entries=] or null |formDataEntryList|:
 
-<<<<<<< HEAD
-=======
   1. If |appHistory|'s [=relevant global object=]'s [=Window/browsing context=] is <a spec="HTML">still on its initial `about:blank` `Document`</a>, then return true.
-  1. Let |realm| be |appHistory|'s [=relevant Realm=].
-  1. Let |event| be the result of [=creating an event=] given {{AppHistoryNavigateEvent}}, in |realm|.
->>>>>>> 2e154b98
   1. Initialize |event|'s {{Event/type}} to "{{AppHistory/navigate}}".
   1. Initialize |event|'s {{AppHistoryNavigateEvent/navigationType}} to |navigationType|.
   1. Initialize |event|'s {{AppHistoryNavigateEvent/info}} to |info|.
