<pre class="metadata">
Title: App History API
Shortname: app-history
Repository: WICG/app-history
Inline Github Issues: true
Group: WICG
Status: CG-DRAFT
Level: 1
URL: https://wicg.github.io/app-history/
Boilerplate: omit conformance, omit feedback-header
Editor: Domenic Denicola, Google https://www.google.com/, d@domenic.me, https://domenic.me/
Abstract: The app history API provides a web application-focused way of managing same-origin same-frame history entries and navigations.
!Participate: <a href="https://github.com/WICG/app-history">GitHub WICG/app-history</a> (<a href="https://github.com/WICG/app-history/issues/new">new issue</a>, <a href="https://github.com/WICG/app-history/issues?state=open">open issues</a>)
!Commits: <a href="https://github.com/WICG/app-history/commits/master/spec.bs">GitHub spec.bs commits</a>
Complain About: accidental-2119 yes, missing-example-ids yes
Indent: 2
Default Biblio Status: current
Markup Shorthands: markdown yes
Assume Explicit For: yes
</pre>

<pre class="link-defaults">
spec: html; type: element; text: a
</pre>
<pre class="anchors">
spec: html; urlPrefix: https://html.spec.whatwg.org/multipage/
  type: dfn
    text: serialized state; url: history.html#serialized-state
    text: session history; url: history.html#session-history
    text: session history entry; url: history.html#session-history-entry
    for: URL and history update steps
      text: serializedData; url: history.html#uhus-serializeddata
      text: isPush; url: history.html#uhus-ispush
    for: session history
      text: current entry; url: history.html#current-entry
    for: session history entry
      text: document; url: history.html#she-document
      text: URL; url: history.html#she-url
    for: history handling behavior
      text: default; url: browsing-the-web.html#hh-default
      text: replace; url: browsing-the-web.html#hh-replace
      text: entry update; url: browsing-the-web.html#hh-entry-update
    for: navigate
      text: historyHandling; url: browsing-the-web.html#navigation-hh
      text: navigationType; url: browsing-the-web.html#navigation-navigationtype
      text: exceptionsEnabled; url: browsing-the-web.html#exceptions-enabled
  type: method
    for: Document; text: open(unused1, unused2); url: multipage/dynamic-markup-insertion.html#dom-document-open
spec: uuid; type: dfn; urlPrefix: https://wicg.github.io/uuid/
  text: generate a random UUID; url: #dfn-generate-a-random-uuid
</pre>

<style>
.selected-text-file-an-issue {
  position: fixed;
  bottom: 0;
  right: 0;
  background: rgba(255, 255, 255, 0.8);
  font-size: smaller;
  padding: 4px 10px;
  z-index: 4;
}

dfn var {
  font-style: italic;
}

table {
  margin: 1em 0;
}

/* WHATWG-style <hr>s, instead of WICG-style. Specific selector is necessary to override WICG styles. */
:not(.head) > :not(.head) + hr {
  display: block;
  background: none;
  border: none;
  padding: 0;
  margin: 3em 0;
  height: auto;
}
:not(.head) > :not(.head) + hr::before {
  content: none;
}

/* domintro from https://resources.whatwg.org/standard.css */
.domintro {
  position: relative;
  color: green;
  background: #DDFFDD;
  margin: 2.5em 0 2em 0;
  padding: 1.5em 1em 0.5em 2em;
}

.domintro dt, .domintro dt * {
  color: black;
  font-size: inherit;
}
.domintro dd {
  margin: 0.5em 0 1em 2em; padding: 0;
}
.domintro dd p {
  margin: 0.5em 0;
}
.domintro::before {
  content: 'For web developers (non-normative)';
  background: green;
  color: white;
  padding: 0.15em 0.25em;
  font-style: normal;
  position: absolute;
  top: -0.8em;
  left: -0.8em;
}
</style>

<script src="https://resources.whatwg.org/file-issue.js" async></script>

<h2 id="global">The {{AppHistory}} class</h2>

<xmp class="idl">
partial interface Window {
  readonly attribute AppHistory appHistory;
};
</xmp>

Each {{Window}} object has an associated <dfn for="Window">app history</dfn>, which is a new {{AppHistory}} instance created alongside the {{Window}}.

The <dfn attribute for="Window">appHistory</dfn> getter steps are to return [=this=]'s [=Window/app history=].

<xmp class="idl">
[Exposed=Window]
interface AppHistory : EventTarget {
  attribute AppHistoryEntry? current;
  sequence<AppHistoryEntry> entries();

  readonly attribute boolean canGoBack;
  readonly attribute boolean canGoForward;

  Promise<undefined> navigate(USVString url, optional AppHistoryNavigateOptions options = {});
  Promise<undefined> navigate(optional AppHistoryNavigateOptions options = {});

  attribute EventHandler onnavigate;
  attribute EventHandler onnavigatesuccess;
  attribute EventHandler onnavigateerror;
};

dictionary AppHistoryNavigationOptions {
  any navigateInfo;
};

dictionary AppHistoryNavigateOptions : AppHistoryNavigationOptions {
  any state;
  boolean replace = false;
};
</xmp>

Each {{AppHistory}} object has an associated <dfn for="AppHistory">entry list</dfn>, a [=list=] of {{AppHistoryEntry}} objects, initially empty.

Each {{AppHistory}} object has an associated <dfn for="AppHistory">current index</dfn>, an integer, initially &minus;1.

Each {{AppHistory}} object has an associated <dfn for="AppHistory">navigate method call promise</dfn>, which is either a {{Promise}} or null, initially null.

Each {{AppHistory}} object has an associated <dfn for="AppHistory">navigate method call serialized state</dfn>, which is either a [=serialized state=] or null, initially null.

<h3 id="entries-api">Introspecting the app history entry list</h3>

<dl class="domintro non-normative">
  <dt><code>{{Window/appHistory}} . {{AppHistory/current}}</code>
  <dd>
    <p>The current {{AppHistoryEntry}}.
  </dd>

  <dt><code>{{Window/appHistory}} . {{AppHistory/entries()}}</code>
  <dd>
    <p>Returns an array of {{AppHistoryEntry}} instances representing the current app history list, i.e. all session history entries for this {{Window}} that are [=same origin=] and contiguous to the current session history entry.
  </dd>

  <dt><code>{{Window/appHistory}} . {{AppHistory/canGoBack}}</code>
  <dd>
    <p>Returns true if the current {{AppHistoryEntry}} is not the first one in the app history entries list.
  </dd>

  <dt><code>{{Window/appHistory}} . {{AppHistory/canGoForward}}</code>
  <dd>
    <p>Returns true if the current {{AppHistoryEntry}} is not the last one in the app history entries list.
  </dd>
</dl>

<div algorithm>
  The <dfn attribute for="AppHistory">current</dfn> getter steps are:

  1. If [=this=]'s [=relevant global object=]'s [=associated Document=] is not [=Document/fully active=], then return null.

  1. If [=this=]'s [=AppHistory/current index=] is &minus;1, then return null.

     <p class="note">This occurs if accessing the API while on the initial `about:blank` {{Document}}, where the [=AppHistory/update the entries=] algorithm will not yet have been run to completion.

  1. Return [=this=]'s [=AppHistory/entry list=][[=this=]'s [=AppHistory/current index=]].
</div>

<div algorithm>
  The <dfn method for="AppHistory">entries()</dfn> method steps are:

  1. If [=this=]'s [=relevant global object=]'s [=associated Document=] is not [=Document/fully active=], then return the empty list.

  1. Return [=this=]'s [=AppHistory/entries list=].
</div>

<div algorithm>
  The <dfn attribute for="AppHistory">canGoBack</dfn> getter steps are:

  1. If [=this=]'s [=relevant global object=]'s [=associated Document=] is not [=Document/fully active=], then return false.

  1. If [=this=]'s [=AppHistory/current index=] is &minus;1, then return false.

  1. If [=this=]'s [=AppHistory/current index=] is 0, then return false.

  1. Return true.
</div>

<div algorithm>
  The <dfn attribute for="AppHistory">canGoForward</dfn> getter steps are:

  1. If [=this=]'s [=relevant global object=]'s [=associated Document=] is not [=Document/fully active=], then return false.

  1. If [=this=]'s [=AppHistory/current index=] is &minus;1, then return false.

  1. If [=this=]'s [=AppHistory/current index=] is equal to [=this=]'s [=AppHistory/entry list=]'s [=list/size=] &minus; 1, then return false.

  1. Return true.
</div>

<div algorithm>
  To <dfn for="AppHistory">update the entries</dfn> for an {{AppHistory}} instance |appHistory|:

  1. Let |browsingContext| be |appHistory|'s [=relevant global object=]'s [=associated Document=]'s [=Document/browsing context=].

  1. [=Assert=]: |browsingContext| is not null.

  1. Let |sessionHistory| be |browsingContext|'s [=session history=].

  1. If |browsingContext| is <a spec="HTML">still on its initial `about:blank` `Document`</a>, then:

    1. Assert: |appHistory|'s [=AppHistory/entry list=] [=list/is empty=].

    1. Return.

    <p class="note">This can occur if running the <a spec="HTML">URL and history update steps</a>, e.g. via {{Document/open(unused1, unused2)|document.open()}}, on the initial `about:blank` {{Document}}. The app history API chooses not to expose the initial `about:blank` {{Document}}, so we bail early.

  1. Let |appHistorySHEs| be a new empty list.

  1. Let |currentSHE| be |sessionHistory|'s [=session history/current entry=].

  1. Let |backwardIndex| be the index of |currentSHE| within |sessionHistory|, minus 1.

  1. While |backwardIndex| > 0:

    1. Let |she| be |sessionHistory|[|backwardIndex|].

    1. If |she|'s [=session history entry/origin=] is [=same origin=] with |currentSHE|'s [=session history entry/origin=], then [=list/prepend=] |she| to |appHistorySHEs|.

    1. Otherwise, [=iteration/break=].

    1. Set |backwardIndex| to |backwardIndex| &minus; 1.

  1. [=list/Append=] |currentSHE| to |appHistorySHEs|.

  1. Let |forwardIndex| be the index of |currentSHE| within |sessionHistory|, plus 1.

  1. While |forwardIndex| &lt; |sessionHistory|'s [=list/size=]:

    1. Let |she| be |sessionHistory|[|forwardIndex|].

    1. If |she|'s [=session history entry/origin=] is [=same origin=] with |currentSHE|'s [=session history entry/origin=], then [=list/append=] |she| to |appHistorySHEs|.

    1. Otherwise, [=iteration/break=].

    1. Set |forwardIndex| to |forwardIndex| + 1.

  1. Let |newCurrentIndex| be the index of |currentSHE| within |appHistorySHEs|.

  1. Let |newEntryList| be an empty list.

  1. [=list/For each=] |oldAHE| of |appHistory|'s [=AppHistory/entry list=]:

    1. Set |oldAHE|'s [=AppHistoryEntry/index=] to &minus;1.

  1. Let |index| be 0.

  1. [=list/For each=] |she| of |appHistorySHEs|:

    1. If |appHistory|'s [=AppHistory/entry list=] [=list/contains=] an {{AppHistoryEntry}} |existingAHE| whose [=AppHistoryEntry/session history entry=] is |she|, then [=list/append=] |existingAHE| to |newEntryList|.

    1. Otherwise:

      1. Let |newAHE| be a [=new=] {{AppHistoryEntry}} created in the [=relevant realm=] of |appHistory|.

      1. Set |newAHE|'s [=AppHistoryEntry/session history entry=] to |she|.

      1. [=list/Append=] |newAHE| to |newEntryList|.

    1. Set |newEntryList|[|index|]'s [=AppHistoryEntry/index=] to |index|.

    1. Set |index| to |index| + 1.

  1. Set |appHistory|'s [=AppHistory/entry list=] to |newEntryList|.

  1. Set |appHistory|'s [=AppHistory/current index=] to |newCurrentIndex|.

  <p class="note">For same-document navigations only the [=AppHistory/current index=] and the [=AppHistoryEntry/index|indices=] of the various {{AppHistoryEntry}} objects will ultimately be updated by this algorithm. Implementations can special-case same-document navigations and avoid reassembling the [=AppHistory/entry list=].
</div>

<h3 id="global-navigate">Navigating</h3>

<dl class="domintro non-normative">
  <dt><code>await {{Window/appHistory}} . {{AppHistory/navigate(url, options)|navigate}}(<var ignore>url</var>)</code>
  <dt><code>await {{Window/appHistory}} . {{AppHistory/navigate(url, options)|navigate}}(<var ignore>url</var>, <var ignore>options</var>)</code>
  <dd>
    <p>Navigates the current page to the given <var ignore>url</var>. <var ignore>options</var> can contain the following values:

    * {{AppHistoryNavigateOptions/replace}} can be set to true to replace the current session history entry, instead of pushing a new one
    * {{AppHistoryNavigationOptions/navigateInfo}} can be set to any value; it will populate the {{AppHistoryNavigateEvent/info}} property of the corresponding {{AppHistory/navigate}} event.
    * {{AppHistoryNavigateOptions/state}} can be set to any [=serializable object|serializable=] value; it will populate the state retrieved by {{AppHistoryEntry/getState()|appHistory.current.getState()}} once the navigation completes, for same-document navigations. (It will be ignored for navigations that end up cross-document.)

    <p>By default this will perform a full navigation (i.e., a cross-document navigation, unless the given URL differs only in a fragment from the current one). The {{AppHistory/navigate}} event's {{AppHistoryNavigateEvent/respondWith()}} method can be used to convert it into a same-document navigation.

    <p>The returned promise will behave as follows:

    * For same-document navigations created by using the {{AppHistory/navigate}} event's {{AppHistoryNavigateEvent/respondWith()}} method, it will fulfill or reject according to the promise passed to {{AppHistoryNavigateEvent/respondWith()}}.
    * For other same-document navigations (e.g., non-intercepted <a spec="HTML" lt="navigate to a fragment">fragment navigations</a>), it will fulfill immediately.
    * For cross-document navigations, it will never settle.
  </dd>

  <dt><code>await {{Window/appHistory}} . {{AppHistory/navigate(options)|navigate}}(<var ignore>options</var>)</code>
  <dd>
    <p>Navigates to the same URL as the current page. <var ignore>options</var> needs to contain at least one of {{AppHistoryNavigationOptions/navigateInfo}} or {{AppHistoryNavigateOptions/state}}, which behave as described above.

    <p>The default behavior of performing a full navigation to the current page can be overriden by using the {{AppHistory/navigate}} event's {{AppHistoryNavigateEvent/respondWith()}} method. Doing so will mean this call only updates state or passes along the appropriate {{AppHistoryNavigationOptions/navigateInfo}}.

    <p>The returned promise behaves as described above.
  </dd>
</dl>

<div algorithm>
  The <dfn method for="AppHistory">navigate(|url|, |options|)</dfn> method steps are:

  1. <a spec="HTML" lt="parse a URL">Parse</a> |url| relative to [=this=]'s [=relevant settings object=]. If that returns failure, then return [=a promise rejected with=] a "{{SyntaxError}}" {{DOMException}}. Otherwise, let |urlRecord| be the <a spec="HTML">resulting URL record</a>.

  1. Return the result of [=performing an app history navigation=] given [=this=], |urlRecord|, and |options|.
</div>

<div algorithm>
  The <dfn method for="AppHistory">navigate(|options|)</dfn> method steps are:

  1. If neither |options|["{{AppHistoryNavigationOptions/navigateInfo}}"] nor |options|["{{AppHistoryNavigateOptions/state}}"] [=map/exists=], then return [=a promise rejected with=] a {{TypeError}}.

  1. Set |options|["{{AppHistoryNavigateOptions/replace}}"] to true.

     <p class="note">This is not technically necessary, as the main <a spec="HTML">navigate</a> algorithm will override any non-"<a for="history handling behavior">`replace`</a>" history handling behavior for same-URL navigations.

  1. Let |urlRecord| be [=this=]'s [=relevant global object=]'s [=active document=]'s [=Document/URL=].

  1. Return the result of [=performing an app history navigation=] given [=this=], |urlRecord|, and |options|.
</div>

<div algorithm>
  To <dfn>perform an app history navigation</dfn> given an {{AppHistory}} object |appHistory|, a [=URL=] |url|, and an {{AppHistoryNavigateOptions}} |options|:

  1. Let |browsingContext| be |appHistory|'s [=relevant global object=]'s [=Window/browsing context=].

  1. Let |historyHandling| be "<a for="history handling behavior">`replace`</a>" if |options|["{{AppHistoryNavigateOptions/replace}}"] [=map/exists=] and is true; otherwise, "<a for="history handling behavior">`default`</a>".

  1. Let |navigateInfo| be |options|["{{AppHistoryNavigationOptions/navigateInfo}}"] if it exists; otherwise, undefined.

  1. Let |serializedState| be null.

  1. If |options|["{{AppHistoryNavigateOptions/state}}"] [=map/exists=], then set |serializedState| to [$StructuredSerializeForStorage$](|options|["{{AppHistoryNavigateOptions/state}}"]). If this throws an exception, return [=a promise rejected with=] that exception.

  1. Let |promise| be [=a new promise=] created in |appHistory|'s [=relevant Realm=].

  1. Let |previousPromise| be |appHistory|'s [=AppHistory/navigate method call promise=].

  1. Let |previousState| be |appHistory|'s [=AppHistory/navigate method call serialized state=].

  1. Set |appHistory|'s [=AppHistory/navigate method call promise=] to |promise|.

  1. Set |appHistory|'s [=AppHistory/navigate method call serialized state=] to |serializedState|.

  1. <a spec="HTML">Navigate</a> |browsingContext| to |url| with <i>[=navigate/historyHandling=]</i> set to |historyHandling|, <i>[=navigate/appHistoryInfo=]</i> set to |navigateInfo|, <i>[=navigate/appHistoryState=]</i> set to |serializedState|, and the <a spec="HTML">source browsing context</a> set to |browsingContext|.

  1. If [=AppHistory/navigate method call serialized state=] is non-null, then set |browsingContext|'s [=session history=]'s [=session history/current entry=]'s [=session history entry/app history state=] to |appHistory|'s [=AppHistory/navigate method call serialized state=].

  1. Set |appHistory|'s [=AppHistory/navigate method call promise=] to |previousPromise|.

  1. Set |appHistory|'s [=AppHistory/navigate method call serialized state=] to |previousState|.

  1. Return |promise|.
</div>

<p class="note">Unlike {{Location/assign()|location.assign()}} and friends, which are exposed across [=same origin-domain|origin-domain=] boundaries, {{AppHistory/navigate()|appHistory.navigate()}} can only be accessed by code with direct synchronous access to the {{Window/appHistory}} property. Thus, we avoid the complications around tracking <a spec="HTML">source browsing contexts</a>, and we don't need to deal with the <a spec="HTML">allowed to navigate</a> check and its accompanying <i>[=navigate/exceptionsEnabled=]</i> flag. We just treat all navigations as being initiated by the {{AppHistory}} object itself.

<h3 id="global-events">Event handlers</h3>

The following are the [=event handlers=] (and their corresponding [=event handler event types=]) that must be supported, as [=event handler IDL attributes=], by objects implementing the {{AppHistory}} interface:

<table>
  <thead>
    <th>[=Event handler=]
    <th>[=Event handler event type=]
  <tbody>
    <tr>
      <td><dfn attribute for="AppHistory">onnavigate</dfn>
      <td><dfn event for="AppHistory">navigate</dfn>
    <tr>
      <td><dfn attribute for="AppHistory">onnavigatesuccess</dfn>
      <td><dfn event for="AppHistory">navigatesuccess</dfn>
    <tr>
      <td><dfn attribute for="AppHistory">onnavigateerror</dfn>
      <td><dfn event for="AppHistory">navigateerror</dfn>
</table>

<h2 id="navigate-event">The {{AppHistory/navigate}} event</h2>

<h3 id="navigate-event-class">The {{AppHistoryNavigateEvent}} class</h3>

<xmp class="idl">
[Exposed=Window]
interface AppHistoryNavigateEvent : Event {
  constructor(DOMString type, optional AppHistoryNavigateEventInit eventInit = {});

  readonly attribute AppHistoryNavigationType navigationType;
  readonly attribute AppHistoryDestination destination;
  readonly attribute boolean canRespond;
  readonly attribute boolean userInitiated;
  readonly attribute boolean hashChange;
//  readonly attribute AbortSignal signal;
  readonly attribute FormData? formData;
  readonly attribute any info;

  undefined respondWith(Promise<undefined> newNavigationAction);
};

dictionary AppHistoryNavigateEventInit : EventInit {
  AppHistoryNavigationType navigationType = "push";
  required AppHistoryDestination destination;
  boolean canRespond = false;
  boolean userInitiated = false;
  boolean hashChange = false;
//  required AbortSignal signal;
  FormData? formData = null;
  any info = null;
};

enum AppHistoryNavigationType {
  "push",
  "replace",
  "traverse"
};
</xmp>

<dl class="domintro non-normative">
  <dt><code><var ignore>event</var> . {{AppHistoryNavigateEvent/navigationType}}</code>
  <dd>
    <p>One of "{{AppHistoryNavigationType/push}}", "{{AppHistoryNavigationType/replace}}", or "{{AppHistoryNavigationType/traverse}}", indicating what type of navigation this is.
  </dd>
  <dt><code><var ignore>event</var> . {{AppHistoryNavigateEvent/destination}}</code>
  <dd>
    <p>An {{AppHistoryDestination}} representing the destination of the navigation.
  </dd>

  <dt><code><var ignore>event</var> . {{AppHistoryNavigateEvent/canRespond}}</code>
  <dd>
    <p>True if {{AppHistoryNavigateEvent/respondWith()}} can be called to convert this navigation into a single-page navigation; false otherwise.

    <p>Generally speaking, this will be true whenever the destination URL is [=rewritable=] relative to the page's current URL, except for cross-document back/forward navigations, where it will always be false.
  </dd>

  <dt><code><var ignore>event</var> . {{AppHistoryNavigateEvent/userInitiated}}</code>
  <dd>
    <p>True if this navigation was due to a user clicking on an <{a}> element, submitting a <{form}> element, or using the browser UI to navigate; false otherwise.
  </dd>

  <dt><code><var ignore>event</var> . {{AppHistoryNavigateEvent/hashChange}}</code>
  <dd>
    <p>True if this navigation is a <a spec="HTML" lt="navigate to a fragment">fragment navigation</a>; false otherwise.
  </dd>

<!--
  <dt><code><var ignore>event</var> . {{AppHistoryNavigateEvent/signal}}</code>
  <dd>
    <p>An {{AbortSignal}} which will become aborted if the navigation gets canceled, e.g. by the user pressing their browser's "Stop" button, or another higher-priority navigation interrupting this one.

    <p>The expected pattern is for developers to pass this along to any async operations, such as {{WindowOrWorkerGlobalScope/fetch()}}, which they perform as part of handling this navigation.
  </dd>
-->

  <dt><code><var ignore>event</var> . {{AppHistoryNavigateEvent/formData}}</code>
  <dd>
    <p>The {{FormData}} representing the submitted form entries for this navigation, if this navigation is a POST <a spec="HTML" lt="submit">form submission</a>; null otherwise.
  </dd>

  <dt><code><var ignore>event</var> . {{AppHistoryNavigateEvent/info}}</code>
  <dd>
    <p>An arbitrary JavaScript value passed via other app history APIs that initiated this navigation, or null if the navigation was initiated by the user or via a non-app history API.
  </dd>

  <dt><code><var ignore>event</var> . {{AppHistoryNavigateEvent/respondWith()|respondWith}}(|newNavigationAction|)</code>
  <dd>
    <p>Synchronously converts this navigation into a same-document navigation to the destination URL.

    <p>The given |newNavigationAction| promise is used to signal the duration, and success or failure, of the navigation. After it settles, the browser signals to the user (e.g. via a loading spinner UI, or assistive technology) that the navigation is finished. Additionally, it fires {{AppHistory/navigatesuccess}} or {{AppHistory/navigateerror}} events as appropriate, which other parts of the web application can respond to.

    <p>This method will throw a "{{SecurityError}}" {{DOMException}} if {{AppHistoryNavigateEvent/canRespond}} is false, or if {{Event/isTrusted}} is false. It will throw an "{{InvalidStateError}}" {{DOMException}} if not called synchronously, during event dispatch.
  </dd>
</dl>

The <dfn attribute for="AppHistoryNavigateEvent">navigationType</dfn>, <dfn attribute for="AppHistoryNavigateEvent">destination</dfn>, <dfn attribute for="AppHistoryNavigateEvent">canRespond</dfn>, <dfn attribute for="AppHistoryNavigateEvent">userInitiated</dfn>, <dfn attribute for="AppHistoryNavigateEvent">hashChange</dfn><!--, <dfn attribute for="AppHistoryNavigateEvent">signal</dfn>-->, <dfn attribute for="AppHistoryNavigateEvent">formData</dfn>, and <dfn attribute for="AppHistoryNavigateEvent">info</dfn> getter steps are to return the value that the corresponding attribute was initialized to.

An {{AppHistoryNavigateEvent}} has the following associated values which are only conditionally used:

* <dfn for="AppHistoryNavigateEvent">classic history API serialized data</dfn>, a [=serialized state=]-or-null, used when its {{AppHistoryNavigateEvent/navigationType}} is "{{AppHistoryNavigationType/push}}" or "{{AppHistoryNavigationType/replace}}"
* <dfn for="AppHistoryNavigateEvent">destination entry</dfn>, a [=session history entry=], used when its {{AppHistoryNavigateEvent/navigationType}} is "{{AppHistoryNavigationType/traverse}}"

One of these is set appropriately when the event is [[#navigate-event-firing|fired]].

An {{AppHistoryNavigateEvent}} also has an associated {{Promise}}-or-null <dfn for="AppHistoryNavigateEvent">navigation action promise</dfn>, initially null.

<div algorithm>
  The <dfn method for="AppHistoryNavigateEvent">respondWith(|newNavigationAction|)</dfn> method steps are:

  1. If [=this=]'s [=relevant global object=]'s [=Window/browsing context=] is null, then throw an "{{InvalidStateError}}" {{DOMException}}.
  1. If [=this=]'s {{Event/isTrusted}} attribute was initialized to false, then throw a "{{SecurityError}}" {{DOMException}}.
  1. If [=this=]'s {{AppHistoryNavigateEvent/canRespond}} attribute was initialized to false, then throw a "{{SecurityError}}" {{DOMException}}.
  1. If [=this=]'s [=Event/dispatch flag=] is unset, then throw an "{{InvalidStateError}}" {{DOMException}}.
  1. If [=this=]'s [=Event/canceled flag=] is set, then throw an "{{InvalidStateError}}" {{DOMException}}.
  1. Set [=this=]'s [=Event/canceled flag=].
  1. Set [=this=]'s [=AppHistoryNavigateEvent/navigation action promise=] to |newNavigationAction|.
<<<<<<< HEAD
  1. If [=this=]'s {{AppHistoryNavigateEvent/navigationType}} attribute was initialized to "{{AppHistoryNavigationType/push}}" or "{{AppHistoryNavigationType/replace}}":
    1. Let |isPush| be true if [=this=]'s {{AppHistoryNavigateEvent/navigationType}} attribute was initialized to "{{AppHistoryNavigationType/push}}"; otherwise, false.
    1. Run the <a spec="HTML">URL and history update steps</a> given [=this=]'s [=relevant global object=]'s [=associated document=] and [=this=]'s {{AppHistoryNavigateEvent/destination}}'s [=AppHistoryDestination/URL=], with <i>[=URL and history update steps/serializedData=]</i> set to [=this=]'s [=AppHistoryNavigateEvent/classic history API serialized data=] and <i>[=URL and history update steps/isPush=]</i> set to |isPush|.
  1. Otherwise:
    1. <a spec="HTML">Traverse the history</a> of [=this=]'s [=relevant global object=]'s [=Window/browsing context=] to [=AppHistoryNavigateEvent/destination entry=].
=======
>>>>>>> 857f65dd
</div>

<h3 id="navigate-event-destination">The {{AppHistoryDestination}} class</h3>

<xmp class="idl">
[Exposed=Window]
interface AppHistoryDestination {
  readonly attribute USVString url;
  readonly attribute boolean sameDocument;
  any getState();
};
</xmp>

<dl class="domintro non-normative">
  <dt><code><var ignore>event</var> . {{AppHistoryNavigateEvent/destination}} . {{AppHistoryDestination/url}}</code>
  <dd>
    <p>The URL being navigated to.
  </dd>

  <dt><code><var ignore>event</var> . {{AppHistoryNavigateEvent/destination}} . {{AppHistoryDestination/sameDocument}}</code>
  <dd>
    <p>Indicates whether or not this navigation is to the same {{Document}} as the current {{Window/document}} value, or not. This will be true, for example, in cases of fragment navigations or {{History/pushState()|history.pushState()}} navigations.

    <p>Note that this property indicates the original nature of the navigation. If a cross-document navigation is converted into a same-document navigation using {{AppHistoryNavigateEvent/respondWith()|event.respondWith()}}, that will not change the value of this property.
  </dd>

  <dt><code><var ignore>event</var> . {{AppHistoryNavigateEvent/destination}} . {{AppHistoryDestination/getState()}}</code>
  <dd>
    <p>For "{{AppHistoryNavigationType/traverse}}" navigations, returns the deserialization of the state stored in the destination session history entry.

    <p>For "{{AppHistoryNavigationType/push}}" and "{{AppHistoryNavigationType/replace}}" navigations, returns the deserialization of the state passed to {{AppHistory/navigate()|appHistory.navigate()}}, if the navigation was initiated in that way, or null if it wasn't.
  </dd>
</dl>

An {{AppHistoryDestination}} has an associated <dfn for="AppHistoryDestination">URL</dfn>, which is a [=URL=].

An {{AppHistoryDestination}} has an associated <dfn for="AppHistoryDestination">state</dfn>, which is a [=serialized state=]-or-null.

An {{AppHistoryDestination}} has an associated <dfn for="AppHistoryDestination">is same document</dfn>, which is a boolean.

The <dfn attribute for="AppHistoryDestination">url</dfn> getter steps are to return [=this=]'s [=AppHistoryDestination/URL=], [=URL serializer|serialized=].

The <dfn attribute for="AppHistoryDestination">sameDocument</dfn> getter steps are to return [=this=]'s [=AppHistoryDestination/is same document=].

<div algorithm>
  The <dfn method for="AppHistoryDestination">getState()</dfn> method steps are:

  1. If [=this=]'s [=AppHistoryDestination/state=] is null, then return null.
  1. Return [$StructuredDeserialize$]([=this=]'s [=AppHistoryDestination/state=]).
</div>

<h3 id="navigate-event-firing">Firing the event</h3>

<div algorithm="fire a traversal navigate event">
  To <dfn>fire a traversal `navigate` event</dfn> at an {{AppHistory}} |appHistory| given a [=session history entry=] <dfn for="fire a traversal navigate event">|destinationEntry|</dfn>, a boolean <dfn for="fire a traversal navigate event">|isSameDocument|</dfn>, an optional [=user navigation involvement=] <dfn for="fire a traversal navigate event">|userInvolvement|</dfn> (default "<code>[=user navigation involvement/none=]</code>"), and an optional JavaScript value |info| (default undefined):

  1. Let |destinationURL| be |destinationEntry|'s [=session history entry/URL=].
  1. Let |destinationState| be |destinationEntry|'s [=session history entry/app history state=].
  1. Let |event| be the result of [=creating an event=] given {{AppHistoryNavigateEvent}}, in |appHistory|'s [=relevant Realm=].
  1. Set |event|'s [=AppHistoryNavigateEvent/destination entry=] to |destinationEntry|.
  1. Return the result of performing the [=inner navigate event firing algorithm=] given |appHistory|, |event|, "{{AppHistoryNavigationType/traverse}}", |isSameDocument|, |destinationURL|, |destinationState|, |userInvolvement|, |info|, and null.
</div>

<div algorithm="fire a push or replace navigate event">
  To <dfn>fire a push or replace `navigate` event</dfn> at an {{AppHistory}} |appHistory| given an {{AppHistoryNavigationType}} <dfn for="fire a push or replace navigate event">|navigationType|</dfn>, a [=URL=] <dfn for="fire a push or replace navigate event">|destinationURL|</dfn>, a boolean <dfn for="fire a push or replace navigate event">|isSameDocument|</dfn>, an optional [=user navigation involvement=] <dfn for="fire a push or replace navigate event">|userInvolvement|</dfn> (default "<code>[=user navigation involvement/none=]</code>"), and an optional value <dfn for="fire a push or replace navigate event">|info|</dfn> (default undefined), an optional [=serialized state=]-or-null <dfn for="fire a push or replace navigate event">|state|</dfn> (default null), an optional [=list=] of {{FormData}} [=FormData/entries=] or null <dfn for="fire a push or replace navigate event">|formDataEntryList|</dfn> (default null), and an optional [=serialized state=]-or-null <dfn for="fire a push or replace navigate event">|classicHistoryAPISerializedData|</dfn> (default null):

  1. Let |event| be the result of [=creating an event=] given {{AppHistoryNavigateEvent}}, in |appHistory|'s [=relevant Realm=].
  1. Set |event|'s [=AppHistoryNavigateEvent/classic history API serialized data=] to |classicHistoryAPISerializedData|.
  1. Return the result of performing the [=inner navigate event firing algorithm=] given |appHistory|, |event|, |navigationType|, |isSameDocument|, |destinationURL|, |state|, |userInvolvement|, |info|, and |formDataEntryList|.
</div>

<div algorithm>
  The <dfn>inner `navigate` event firing algorithm</dfn> is the following steps, given an {{AppHistory}} |appHistory|, an {{AppHistoryNavigateEvent}} |event|, an {{AppHistoryNavigationType}} |navigationType|, a boolean |isSameDocument|, a [=URL=] |destinationURL|, a [=serialized state=]-or-null |destinationState|, a [=user navigation involvement=] |userInvolvement|, a JavaScript value |info|, and a [=list=] of {{FormData}} [=FormData/entries=] or null |formDataEntryList|:

  1. Initialize |event|'s {{Event/type}} to "{{AppHistory/navigate}}".
  1. Initialize |event|'s {{AppHistoryNavigateEvent/navigationType}} to |navigationType|.
  1. Initialize |event|'s {{AppHistoryNavigateEvent/info}} to |info|.
  1. Let |destination| be a [=new=] {{AppHistoryDestination}} created in |appHistory|'s [=relevant Realm=].
  1. Set |destination|'s [=AppHistoryDestination/URL=] to |destinationURL|.
  1. Set |destination|'s [=AppHistoryDestination/state=] to |destinationState|.
  1. Set |destination|'s [=AppHistoryDestination/is same document=] to |isSameDocument|.
  1. Initialize |event|'s {{AppHistoryNavigateEvent/destination}} to |destination|.
  1. Let |currentURL| be |appHistory|'s [=relevant global object=]'s [=associated document=]'s [=Document/URL=].
  1. If all of the following are true:
    * |isSameDocument| is true;
    * |destinationURL| [=url/equals=] |currentURL| with <i>[=url/equals/exclude fragments=]</i> set to true; and
    * |destinationURL|'s [=url/fragment=] is not [=string/is|identical to=] |currentURL|'s [=url/fragment=]

    then initialize |event|'s {{AppHistoryNavigateEvent/hashChange}} to true. Otherwise, initialize it to false.
  1. If |destinationURL| is [=rewritable=] relative to |currentURL|, and either |isSameDocument| is true or |navigationType| is not "{{AppHistoryNavigationType/traverse}}", then initialize |event|'s {{AppHistoryNavigateEvent/canRespond}} to true. Otherwise, initialize it to false.
  1. If either |userInvolvement| is not "<code>[=user navigation involvement/browser UI=]</code>" or  |navigationType| is not "{{AppHistoryNavigationType/traverse}}", then initialize |event|'s {{Event/cancelable}} to true.
  1. If |userInvolvement| is "<code>[=user navigation involvement/none=]</code>", then initialize |event|'s {{AppHistoryNavigateEvent/userInitiated}} to false. Otherwise, initialize it to true.
  1. If |formDataEntryList| is not null, then initialize |event|'s {{AppHistoryNavigateEvent/formData}} to a [=new=] {{FormData}} created in |realm|, associated to |formDataEntryList|. Otherwise, initialize it to null.
  1. Let |result| be the result of [=dispatching=] |event| at |appHistory|.
<<<<<<< HEAD
  1. If |appHistory|'s [=relevant global object=]'s [=Window/browsing context=] is null, then return false.
     <p class="note">This can occurr if an event listener disconnected the <{iframe}> corresponding to |appHistory|'s [=relevant global object=].</p>
=======
  1. If [=this=]'s [=relevant global object=]'s [=Window/browsing context=] is null, then return false.
     <p class="note">This can occurr if an event listener disconnected the <{iframe}> corresponding to [=this=]'s [=relevant global object=].</p>
  1. If |event|'s [=AppHistoryNavigateEvent/navigation action promise=] is non-null, then:
    1. If |event|'s {{AppHistoryNavigateEvent/navigationType}} attribute was initialized to "{{AppHistoryNavigationType/push}}" or "{{AppHistoryNavigationType/replace}}":
      1. Let |isPush| be true if |event|'s {{AppHistoryNavigateEvent/navigationType}} attribute was initialized to "{{AppHistoryNavigationType/push}}"; otherwise, false.
      1. Run the <a spec="HTML">URL and history update steps</a> given |event|'s [=relevant global object=]'s [=associated document=] and |event|'s [=AppHistoryNavigateEvent/destination URL=], with <i>[=URL and history update steps/serializedData=]</i> set to |event|'s [=AppHistoryNavigateEvent/classic history API serialized data=] and <i>[=URL and history update steps/isPush=]</i> set to |isPush|.
    1. Otherwise:
      1. <a spec="HTML">Traverse the history</a> of |event|'s [=relevant global object=]'s [=Window/browsing context=] to [=AppHistoryNavigateEvent/destination entry=].
>>>>>>> 857f65dd
  1. If |event|'s [=AppHistoryNavigateEvent/navigation action promise=] is non-null, or both |result| and |isSameDocument| are true, then:
    1. If |event|'s [=AppHistoryNavigateEvent/navigation action promise=] is null, then set it to [=a promise resolved with=] undefined, created in |realm|.
    1. Let |navigateMethodCallPromise| be |appHistory|'s [=AppHistory/navigate method call promise=].
    1. [=promise/React=] to |event|'s [=AppHistoryNavigateEvent/navigation action promise=] with the following fulfillment steps given |fulfillmentValue|:
        1. [=Fire an event=] named {{AppHistory/navigatesuccess}} at |appHistory|.
        1. If |navigateMethodCallPromise| is non-null, then [=resolve=] |navigateMethodCallPromise| with |fulfillmentValue|.
      and the following rejection steps given reason |rejectionReason|:
        1. [=Fire an event=] named {{AppHistory/navigateerror}} at |appHistory| using {{ErrorEvent}}, with {{ErrorEvent/error}} initialized to |rejectionReason|, and {{ErrorEvent/message}}, {{ErrorEvent/filename}}, {{ErrorEvent/lineno}}, and {{ErrorEvent/colno}} initialized to appropriate values that can be extracted from |rejectionReason| in the same underspecified way the user agent typically does for the <a spec="HTML">report an exception</a> algorithm.
        1. If |navigateMethodCallPromise| is non-null, then [=reject=] |navigateMethodCallPromise| with |rejectionReason|.

    <p class="note">If |event|'s [=AppHistoryNavigateEvent/navigation action promise=] is non-null, then {{AppHistoryNavigateEvent/respondWith()}} was called and so we're performing a same-document navigation, for which we want to fire {{AppHistory/navigatesuccess}} or {{AppHistory/navigateerror}} events, and resolve or reject the promise returned by the corresponding {{AppHistory/navigate()|appHistory.navigate()}} call if one exists. Otherwise, if the navigation is same-document and was not canceled, we still perform these actions after a microtask, treating them as an instantly-successful navigation.
  1. Otherwise:
    1. Set |appHistory|'s [=AppHistory/navigate method call serialized state=] to null.

    <p class="note">This ensures that any call to {{AppHistory/navigate()|appHistory.navigate()}} which triggered this algorithm does not overwrite the [=session history entry/app history state=] of the [=session history/current entry=] for cross-document navigations or canceled navigations.
  1. If |event|'s [=AppHistoryNavigateEvent/navigation action promise=] is null, |result| is false, and |appHistory|'s [=AppHistory/navigate method call promise=] is non-null, then [=reject=] |appHistory|'s [=AppHistory/navigate method call promise=] with an "{{AbortError}}" {{DOMException}}.
  1. Return |result|.
</div>

<!-- Remember to modify pushState()/replaceState() to use this, when we eventually move to the HTML Standard. -->
A [=URL=] is <dfn>rewritable</dfn> relative to another [=URL=] if they differ in only the [=url/path=], [=url/query=], or [=url/fragment=] components.

<div class="example" id="example-rewritable-url">
  `https://example.com/foo?bar#baz` is rewritable relative to `https://example.com/qux`.

  However, the concept is not the same as the two URLs' [=url/origins=] being [=same origin|the same=]: `https://user:password@example.com/qux` is not rewritable relative to `https://example.com/qux`.

  Similarly, `about:blank` or `blob:` URLs are not rewritable relative to `https:` URLs, despite there being cases where a `https`:-[=Document/URL=] {{Document}} is [=same origin=] with an `about:blank` or `blob:`-derived {{Document}}.
</div>

<h2 id="apphistoryentry-class">App history entries</h2>

<xmp class="idl">
[Exposed=Window]
interface AppHistoryEntry : EventTarget {
  readonly attribute DOMString key;
  readonly attribute DOMString id;
  readonly attribute USVString url;
  readonly attribute long long index;
  readonly attribute boolean sameDocument;

  any getState();

  // TODO event handlers
};
</xmp>

<dl class="domintro non-normative">
  <dt><code>entry . {{AppHistoryEntry/key}}</code>
  <dd>
    <p>A [=user agent=]-generated random UUID string representing this app history entry's place in the app history list. This value will be reused by other {{AppHistoryEntry}} instances that replace this one due to replace-style navigations. This value will survive session restores.

    <!-- TODO proper cross-link -->
    <p>This is useful for navigating back to this location in the app history entry list, using `appHistory.goTo(key)`.
  </dd>

  <dt><code>entry . {{AppHistoryEntry/id}}</code>
  <dd>
    <p>A [=user agent=]-generated random UUID string representing this specific app history entry. This value will <em>not</em> be reused by other {{AppHistoryEntry}} instances. This value will survive session restores.

    <p>This is useful for associating data with this app history entry using other storage APIs.
  </dd>

  <dt><code>entry . {{AppHistoryEntry/url}}</code>
  <dd>
    <p>The URL of this app history entry.
  </dd>

  <dt><code>entry . {{AppHistoryEntry/index}}</code>
  <dd>
    <p>The index of this app history entry within {{AppHistory/entries()|appHistory.entries()}}, or &minus;1 if the entry is not in the app history list.
  </dd>

  <dt><code>entry . {{AppHistoryEntry/sameDocument}}</code>
  <dd>
    <p>Indicates whether or not this app history entry is for the same {{Document}} as the current {{Window/document}} value, or not. This will be true, for example, when the entry represents a fragment navigation or single-page app navigations.
  </dd>

  <dt><code>entry . {{AppHistoryEntry/getState()}}</code>
  <dd>
    <p>Returns the deserialization of the state stored in this entry, which was added to the entry using {{AppHistory/navigate()|appHistory.navigate()}}. This state survives session restores.

    <p>Note that in general, unless the state value is a primitive, <code>entry.getState() !== entry.getState()</code>, since a fresh copy is returned each time.

    <p>This state is unrelated to the classic history API's {{History/state|history.state}}.
  </dd>
</dl>

Each {{AppHistoryEntry}} has an associated <dfn for="AppHistoryEntry">session history entry</dfn>, which is a [=session history entry=].

Each {{AppHistoryEntry}} has an associated <dfn for="AppHistoryEntry">index</dfn>, which is an integer.

<div algorithm>
  The <dfn attribute for="AppHistoryEntry">key</dfn> getter steps are:

  1. If [=this=]'s [=relevant global object=]'s [=associated Document=] is not [=Document/fully active=], then return the empty string.
  1. Return [=this=]'s [=AppHistoryEntry/session history entry=]'s [=session history entry/app history key=].
</div>

<div algorithm>
  The <dfn attribute for="AppHistoryEntry">id</dfn> getter steps are:

  1. If [=this=]'s [=relevant global object=]'s [=associated Document=] is not [=Document/fully active=], then return the empty string.
  1. Return [=this=]'s [=AppHistoryEntry/session history entry=]'s [=session history entry/app history id=].
</div>

<div algorithm>
  The <dfn attribute for="AppHistoryEntry">url</dfn> getter steps are:

  1. If [=this=]'s [=relevant global object=]'s [=associated Document=] is not [=Document/fully active=], then return the empty string.
  1. Return [=this=]'s [=AppHistoryEntry/session history entry=]'s [=session history entry/URL=], [=URL serializer|serialized=].
</div>

<div algorithm>
  The <dfn attribute for="AppHistoryEntry">index</dfn> getter steps are:

  1. If [=this=]'s [=relevant global object=]'s [=associated Document=] is not [=Document/fully active=], then return &minus;1.
  1. Return [=this=]'s [=AppHistoryEntry/session history entry=]'s [=AppHistoryEntry/index=].
</div>

<div algorithm>
  The <dfn attribute for="AppHistoryEntry">sameDocument</dfn> getter steps are:

  1. If [=this=]'s [=relevant global object=]'s [=associated Document=] is not [=Document/fully active=], then return false.
  1. Return true if [=this=]'s [=AppHistoryEntry/session history entry=]'s [=session history entry/document=] equals [=this=]'s [=relevant global object=]'s [=associated Document=], and false otherwise.
</div>

<div algorithm>
  The <dfn method for="AppHistoryEntry">getState()</dfn> method steps are:

  1. If [=this=]'s [=relevant global object=]'s [=associated Document=] is not [=Document/fully active=], then return null.
  1. If [=this=]'s [=AppHistoryEntry/session history entry=]'s [=session history entry/app history state=] is null, then return null.
  1. Return [$StructuredDeserialize$]([=this=]'s [=AppHistoryEntry/session history entry=]'s [=session history entry/app history state=]).

  <p class="note">Unlike {{History/state|history.state}}, this will deserialize upon each access.

  <p class="note">This can in theory throw an exception, if attempting to deserialize a large {{ArrayBuffer}} when not enough memory is available.
</div>

<h2 id="navigate-patches">Patches to fire the {{AppHistory/navigate}} event</h2>

The following section details monkeypatches to [[!HTML]] that cause the {{AppHistory/navigate}} event to be fired appropriately, and for canceling the event to cancel the navigation. The first few sections detail slight tweaks to existing algorithms to pass through useful information into the navigation and history traversal algorithms. Then, [[#navigate-algorithm-patches]] contains the actual firing of the event.

<h3 id="form-patches">Form submission patches</h3>

To properly thread the form entry list from its creation through to {{AppHistoryNavigateEvent}}'s {{AppHistoryNavigateEvent/formData}} property, we need the following modifications:

<div algorithm="form navigate">
  Modify the <a spec="HTML">navigate</a> algorithm to take a [=list=] of [=FormData/entries=] or null <dfn for="navigate">|entryList|</dfn> (default null), replacing its |navigationType| parameter. Then insert a step somewhere early in the algorithm to convert this back into the |navigationType| variable used by the [=in parallel=] section that is ultimately passed to [[CSP]]:

  1. Let |navigationType| be "`form-submission`" if |entryList| is non-null; otherwise, "`other`".
</div>

<div algorithm="plan to navigate">
  Modify the <a spec="HTML">plan to navigate</a> algorithm to take an additional optional argument |entryList| (default null). Then, modify the step which calls <a spec="HTML">navigate</a> to pass it along:

  1. <a spec="HTML">Navigate</a> <var ignore>target browsing context</var> to <var ignore>destination</var>, with <i>[=navigate/historyHandling=]</i> set to <var ignore>historyHandling</var> <del>and <i>[=navigate/navigationType=]</i> set to "`form-submission`"</del><ins><i>[=navigate/entryList=]</i> set to |entryList|</ins>.
</div>

<div algorithm="submit as entity body">
  Modify the <a spec="HTML">submit as entity body</a> algorithm to pass <var ignore>entry list</var> along to <a spec="HTML">plan to navigate</a> as a second argument.
</div>

<h3 id="user-initiated-patches">Browser UI/user-initiated patches</h3>

To more rigorously specify when a navigation is initiated from browser UI or by the user interacting with <{a}>, <{area}>, and <{form}> elements, both for the purposes of the {{AppHistoryNavigateEvent}}'s {{AppHistoryNavigateEvent/userInitiated}} property and for prohibiting interception of certain types of browser-UI-initiated navigations, we need the following modifications:

Introduce (right before the definition of the <a spec="HTML">navigate</a> algorithm) the concept of a <dfn>user navigation involvement</dfn>, which is one of the following:

: "<dfn for="user navigation involvement"><code>browser UI</code></dfn>"
:: The navigation was initiated by the user via browser UI mechanisms
: "<dfn for="user navigation involvement"><code>activation</code></dfn>"
:: The navigation was initiated by the user via the [=EventTarget/activation behavior=] of an element
: "<dfn for="user navigation involvement"><code>none</code></dfn>"
:: The navigation was not initiated by the user

Define the <dfn for="Event">user navigation involvement</dfn> for an {{Event}} |event| as "<code>[=user navigation involvement/activation=]</code>" if |event|'s {{Event/isTrusted}} attribute is initialized to true, and "<code>[=user navigation involvement/none=]</code>" otherwise.

Modify the <a spec="HTML">navigate</a> algorithm to take an optional named argument <dfn for="navigate"><var ignore>userInvolvement</var></dfn> (default "<code>[=user navigation involvement/none=]</code>"). Then, update the paragraph talking about browser-UI initiated navigation as follows:

<blockquote>
  A user agent may provide various ways for the user to explicitly cause a browsing context to <a spec="HTML">navigate</a>, in addition to those defined in this specification.<ins> Such cases must set the <i>[=navigate/userInvolvement=]</i> argument to "<code>[=user navigation involvement/browser UI=]</code>".</ins>
</blockquote>

<p class="note">This infrastructure partially solves <a href="https://github.com/whatwg/html/issues/5381">whatwg/html#5381</a>, and it'd be ideal to update the \`<a http-header><code>Sec-Fetch-Site</code></a>\` spec at the same time.</p>

Modify the <a spec="HTML">navigate to a fragment</a> algorithm to take a new <var ignore>userInvolvement</var> argument. Then, update the call to it from <a spec="HTML">navigate</a> to set <i>[=navigate/userInvolvement=]</i> to this <var ignore>userInvolvement</var> value.

Modify the <a spec="HTML">traverse the history by a delta</a> argument to take an optional named argument <dfn for="traverse the history by a delta"><var ignore>userInvolvement</var></dfn> (default "<code>[=user navigation involvement/none=]</code>"). Then, update the paragraph talking about user-initiated navigation as follows:

<blockquote>
  When the user navigates through a [=browsing context=], e.g. using a browser's back and forward buttons, the user agent must <a spec="HTML">traverse the history by a delta</a> with a delta equivalent to the action specified by the user<del> and</del><ins>,</ins> the browsing context being operated on<ins>, and <i>[=traverse the history by a delta/userInvolvement=]</i> set to "<code>[=user navigation involvement/browser UI=]</code>"</ins>.
</blockquote>

<hr>

Modify the <a spec="HTML">follow the hyperlink</a> algorithm to take a new <var ignore>userInvolvement</var> argument. Then, update the call to it from <a spec="HTML">navigate</a> to set <i>[=navigate/userInvolvement=]</i> to this <var ignore>userInvolvement</var> value.

<div algorithm="area activation behavior">
  Modify the [=EventTarget/activation behavior=] of <{area}> elements by introducing the |event| argument and replacing the <a spec="HTML">follow the hyperlink</a> step with the following:

  1. Otherwise, <a spec="HTML">follow the hyperlink</a> created by <var ignore>element</var> with the [=Event/user navigation involvement=] for |event|.
</div>

<div algorithm="a activation behavior">
  Modify the [=EventTarget/activation behavior=] of <{a}> elements by replacing its <a spec="HTML">follow the hyperlink</a> step with the following:

  1. Otherwise, <a spec="HTML">follow the hyperlink</a> created by <var ignore>element</var> with the [=Event/user navigation involvement=] for <var ignore>event</var>.
</div>

Expand the section on "<a href="https://html.spec.whatwg.org/multipage/semantics.html#providing-users-with-a-means-to-follow-hyperlinks-created-using-the-link-element">Providing users with a means to follow hyperlinks created using the `link` element</a>" by adding the following sentence:

<blockquote><ins>Such invocations of <a spec="HTML">follow the hyperlink</a> algorithm must set the <i>[=navigate/userInvolvement=]</i> argument to "<code>[=user navigation involvement/browser UI=]</code>".</ins></blockquote>

<hr>

Modify the <a spec="HTML">plan to navigate</a> algorithm to take a <var ignore>userInvolvement</var> argument. Then, update the call to it from <a spec="HTML">navigate</a> to set <i>[=navigate/userInvolvement=]</i> to this <var ignore>userInvolvement</var> value.

Modify the <a spec="HTML" lt="submitted">submit</a> algorithm to take an optional <var ignore>userInvolvement</var> argument (default "<code>[=user navigation involvement/none=]</code>").  Have the <a spec="HTML" lt="submitted">submit</a> algorithm pass along its value to all invocations of <a spec="HTML">plan to navigate</a>.

Modify the definition of the [=EventTarget/activation behavior=] for <{input}> elements to take an <var ignore>event</var> argument. Then, pass along this argument to the invocation of the <a spec="HTML">input activation behavior</a>.

Modify the Submit Button state's <a spec="HTML">input activation behavior</a> by having it take an <var ignore>event<var> argument and pass along the [=Event/user navigation involvement=] for <var ignore>event</var> as the final argument when it calls <a spec="HTML" lt="submitted">submit</a>.

Modify the Image Button state's <a spec="HTML">input activation behavior</a> by having it take an <var ignore>event<var> argument and pass along the [=Event/user navigation involvement=] for <var ignore>event</var> as the final argument when it calls <a spec="HTML" lt="submitted">submit</a>.

Modify the <{button}> element's [=EventTarget/activation behavior=] by having it take an <var ignore>event</var> argument and, in the Submit Button case, to pass along the [=Event/user navigation involvement=] for <var ignore>event</var> as the final argument when it calls <a spec="HTML" lt="submitted">submit</a>.

Modify the no-<a spec="HTML">submit button</a> case for <a href="https://html.spec.whatwg.org/multipage/form-control-infrastructure.html#implicit-submission">implicit form submission</a> to pass along "<code>[=user navigation involvement/activation=]</code>" as the final argument when it calls <a spec="HTML" lt="submitted">submit</a>.

<p class="note">The case of implicit submission when a submit button is present is automatically taken care of because it fires a (trusted) click event at the submit button.</p>

<h3 id="navigate-algorithm-patches">Navigation algorithm updates</h3>

With the above infrastructure in place, we can actually fire and handle the {{AppHistory/navigate}} event in the following locations:

<div algorithm="shared history push/replace steps">
  Modify the <a spec="HTML">shared history push/replace state steps</a> by inserting the following steps right before the step that runs the <a spec="HTML">URL and history update steps</a>.

  1. Let |appHistory| be <var ignore>history</var>'s [=relevant global object=]'s [=Window/app history=].
  1. Let |navigationType| be "{{AppHistoryNavigationType/push}}" if <var ignore>isPush</var> is true, and "{{AppHistoryNavigationType/replace}}" otherwise.
  1. Let |continue| be the result of [=firing a push or replace navigate event=] at |appHistory| with <i>[=fire a push or replace navigate event/navigationType=]</i> set to |navigationType|, <i>[=fire a push or replace navigate event/isSameDocument=]</i> set to true, <i>[=fire a push or replace navigate event/destinationURL=]</i> set to <var ignore>newURL</var>, and <i>[=fire a push or replace navigate event/classicHistoryAPISerializedData=]</i> set to <var ignore>serializedData</var>.
  1. If |continue| is false, return.
</div>

<div algorithm="navigate to a fragment">
  Modify the <a spec="HTML">navigate to a fragment</a> algorithm by prepending the following steps. Recall that per [[#user-initiated-patches]] we have introduced a |userInvolvement| argument.

  1. Let |appHistory| be the [=session history/current entry=]'s <a spec="HTML" for="session history entry">document</a>'s [=relevant global object=]'s [=Window/app history=].
  1. Let |navigationType| be "{{AppHistoryNavigationType/push}}" if <var ignore>historyHandling</var> is "<a spec="HTML" for="history handling behavior">`default`</a>"; otherwise, "{{AppHistoryNavigationType/replace}}".
  1. Let |continue| be the result of [=firing a push or replace navigate event=] at |appHistory| given with <i>[=fire a push or replace navigate event/navigationType=]</i> set to |navigationType|, <i>[=fire a push or replace navigate event/isSameDocument=]</i> set to true, <i>[=fire a push or replace navigate event/userInvolvement=]</i> set to |userInvolvement|, and <i>[=fire a push or replace navigate event/destinationURL=]</i> set to <var ignore>url</var>.
  1. If |continue| is false, return.
</div>

<div algorithm="navigate" id="navigate-modifications">
  Modify the <a spec="HTML">navigate</a> algorithm to take an optional <dfn for="navigate">|appHistoryInfo|</dfn> argument (default undefined), and an an optional <dfn for="navigate">|appHistoryState|</dfn> argument (default null). Then, insert the following step right before the step which goes [=in parallel=]. (Recall that per [[#user-initiated-patches]] we have introduced |userInvolvement| argument, and per [[#form-patches]] we have introduced an |entryList| argument.)

  1. If none of the following are true:
    * <var ignore>historyHandling</var> is "<a for="history handling behavior">`entry update`</a>"
    * <var ignore>userInvolvement</var> is "<code>[=user navigation involvement/browser UI=]</code>"
    * <var ignore>browsingContext</var>'s [=active document=]'s [=Document/origin=] is not [=same origin-domain=] with the [=source browsing context=]'s [=active document=]'s [=Document/origin=]
    * <var ignore>browsingContext</var>'s only entry in its <a spec="HTML">session history</a> is the `about:blank` {{Document}} that was added when <var ignore>browsingContext</var> was <a spec="HTML" lt="create a new browsing context">created</a>

    then:

      1. Let |appHistory| be <var ignore>browsingContext</var>'s [=browsing context/active window=]'s [=Window/app history=].
      1. Let |navigationType| be "{{AppHistoryNavigationType/push}}" if <var ignore>historyHandling</var> is "<a for="history handling behavior">`default`</a>"; otherwise, "{{AppHistoryNavigationType/replace}}".
      1. Let |continue| be the result of [=firing a push or replace navigate event=] at |appHistory| with <i>[=fire a push or replace navigate event/navigationType=]</i> set to |navigationType|, <i>[=fire a push or replace navigate event/isSameDocument=]</i> set to false, <i>[=fire a push or replace navigate event/userInvolvement=]</i> set to |userInvolvement|, <i>[=fire a push or replace navigate event/formDataEntryList=]</i> set to |entryList|, <i>[=fire a push or replace navigate event/destinationURL=]</i> set to <var ignore>url</var>, <i>[=fire a push or replace navigate event/info=]</i> set to |appHistoryInfo|, and <i>[=fire a push or replace navigate event/state=]</i> set to |appHistoryState|.
      1. If |continue| is false, return.

    <p class="note">"<a for="history handling behavior">`entry update`</a>" is excluded since {{AppHistory/navigate}} would have fired earlier as part of <a spec="HTML">traversing the history by a delta</a>.

    <p class="note">"<code>[=user navigation involvement/browser UI=]</code>" or [=same origin-domain|cross origin-domain=] navigations that cause <a spec="HTML" lt="navigate to a fragment">fragment navigations</a> <em>do</em> fire the {{AppHistory/navigate}} event; those are handled as part of the <a spec="HTML">navigate to a fragment</a> algorithm called earlier in <a spec="HTML">navigate</a>, which is not guarded by this condition.
</div>

<div algorithm="traverse the history by a delta">
  Modify the <a spec="HTML">traverse the history by a delta</a> algorithm by inserting the following steps inside the queued task, before the call to <a spec="HTML">traverse the history</a>. Recall that per [[#user-initiated-patches]] we have introduced a |userInvolvement| argument.

  1. Let |appHistory| be <var ignore>specified browsing context</var>'s [=browsing context/active window=]'s [=Window/app history=].
  1. Let |isSameDocument| be true if <var ignore>specified browsing context</var>'s [=active document=] equals <var ignore>specified entry</var>'s [=session history entry/document=]; otherwise, false.
  1. If either |isSameDocument| is true or |userInvolvement| is not "<code>[=user navigation involvement/browser UI=]</code>", then:
    1. Let |continue| be the result of [=firing a traversal navigate event=] at |appHistory| with <i>[=fire a traversal navigate event/destinationEntry=]</i> set to <var ignore>specified entry</var>, <i>[=fire a traversal navigate event/isSameDocument=]</i> set to |isSameDocument|, and <i>[=fire a traversal navigate event/userInvolvement=]</i> set to |userInvolvement|.
    1. If |continue| is false, abort these steps.
</div>

<h2 id="session-history-patches">Patches to session history</h2>

This section details monkeypatches to [[!HTML]] to track appropriate data for associating an {{AppHistory}} with a [=session history entry=].

<h3 id="session-history-new-she-fields">New [=session history entry=] items</h3>

Each [=session history entry=] gains the following new [=struct/items=]:

* <dfn for="session history entry">origin</dfn>, an [=origin=]

* <dfn for="session history entry">app history key</dfn>, a string, initially set to the result of [=generating a random UUID=]

* <dfn for="session history entry">app history id</dfn>, a string, initially set to the result of [=generating a random UUID=]

* <dfn for="session history entry">app history state</dfn>, which is [=serialized state=] or null, initially null

<h3 id="session-history-patches-key">Carrying over the app history key</h3>

<div algorithm="update the session history with the new page key patch">
  Update the <a spec="HTML">update the session history with the new page</a> algorithm's "<a for="history handling behavior">`replace`</a>" case by adding the following step after the construction of |newEntry|:

  1. If |newEntry|'s [=session history entry/origin=] is the [=same origin|same=] as |sessionHistory|'s [=session history/current entry=]'s [=session history entry/origin=], then set |newEntry|'s [=session history entry/app history key=] to |sessionHistory|'s [=session history/current entry=]'s [=session history entry/app history key=].
</div>

<h3 id="session-history-patches-state">Carrying over the app history state</h3>

<div algorithm="navigate to a fragment state patch">
  Update the <a spec="HTML">navigate to a fragment</a> algorithm by updating the step which creates and appends a new session history entry to carry over the [=session history entry/app history state=] from the [=session history/current entry=] as well.
</div>

<h3 id="session-history-patches-origin">Tracking the [=session history entry/origin=] member</h3>

Update the <a spec="HTML">update the session history with the new page</a> algorithm's "<a for="history handling behavior">`replace`</a>" and "<a for="history handling behavior">`default`</a>" cases to set <var ignore>newEntry</var>'s [=session history entry/origin=] to <var ignore>newDocument</var>'s [=Document/origin=] as part of its creation.

Update the <a spec="HTML">navigate to a fragment</a> algorithm to set the new [=session history entry=]'s [=session history entry/origin=] to the [=session history/current entry=]'s [=session history entry/document=]'s [=Document/origin=].

Update the <a spec="HTML">URL and history update steps</a> algorithm to set the new [=session history entry=]'s [=session history entry/origin=] to <var ignore>document</var>'s [=Document/origin=].

Potentially update the <a spec="HTML">traverse the history</a> algorithm to consult the new [=session history entry/origin=] field, instead of checking the [=session history entry/document=]'s [=Document/origin=], since the [=session history entry/document=] can disappear?? Needs further investigation.

<h3 id="session-history-patches-update">Updating the {{AppHistory}} object</h3>

<div algorithm="traverse the history update patch">
  Update the <a spec="HTML">traverse the history</a> algorithm by adding the following step before the final step which fires various events:

  1. [=AppHistory/Update the entries=] of <var ignore>newDocument</var>'s [=relevant global object=]'s [=Window/app history=].
</div>

<div algorithm="URL and history update steps update patch">
  Update the <a spec="HTML">URL and history update steps</a> by appending the following final step:

  1. [=AppHistory/Update the entries=] of <var ignore>document</var>'s [=relevant global object=]'s [=Window/app history=].
</div>

<p class="note">We do not [=AppHistory/update the entries=] when initially <a spec="HTML">creating a new browsing context</a>, as we intentionally don't want to include the initial `about:blank` {{Document}} in any app history entry list.<|MERGE_RESOLUTION|>--- conflicted
+++ resolved
@@ -535,14 +535,6 @@
   1. If [=this=]'s [=Event/canceled flag=] is set, then throw an "{{InvalidStateError}}" {{DOMException}}.
   1. Set [=this=]'s [=Event/canceled flag=].
   1. Set [=this=]'s [=AppHistoryNavigateEvent/navigation action promise=] to |newNavigationAction|.
-<<<<<<< HEAD
-  1. If [=this=]'s {{AppHistoryNavigateEvent/navigationType}} attribute was initialized to "{{AppHistoryNavigationType/push}}" or "{{AppHistoryNavigationType/replace}}":
-    1. Let |isPush| be true if [=this=]'s {{AppHistoryNavigateEvent/navigationType}} attribute was initialized to "{{AppHistoryNavigationType/push}}"; otherwise, false.
-    1. Run the <a spec="HTML">URL and history update steps</a> given [=this=]'s [=relevant global object=]'s [=associated document=] and [=this=]'s {{AppHistoryNavigateEvent/destination}}'s [=AppHistoryDestination/URL=], with <i>[=URL and history update steps/serializedData=]</i> set to [=this=]'s [=AppHistoryNavigateEvent/classic history API serialized data=] and <i>[=URL and history update steps/isPush=]</i> set to |isPush|.
-  1. Otherwise:
-    1. <a spec="HTML">Traverse the history</a> of [=this=]'s [=relevant global object=]'s [=Window/browsing context=] to [=AppHistoryNavigateEvent/destination entry=].
-=======
->>>>>>> 857f65dd
 </div>
 
 <h3 id="navigate-event-destination">The {{AppHistoryDestination}} class</h3>
@@ -637,19 +629,14 @@
   1. If |userInvolvement| is "<code>[=user navigation involvement/none=]</code>", then initialize |event|'s {{AppHistoryNavigateEvent/userInitiated}} to false. Otherwise, initialize it to true.
   1. If |formDataEntryList| is not null, then initialize |event|'s {{AppHistoryNavigateEvent/formData}} to a [=new=] {{FormData}} created in |realm|, associated to |formDataEntryList|. Otherwise, initialize it to null.
   1. Let |result| be the result of [=dispatching=] |event| at |appHistory|.
-<<<<<<< HEAD
   1. If |appHistory|'s [=relevant global object=]'s [=Window/browsing context=] is null, then return false.
-     <p class="note">This can occurr if an event listener disconnected the <{iframe}> corresponding to |appHistory|'s [=relevant global object=].</p>
-=======
-  1. If [=this=]'s [=relevant global object=]'s [=Window/browsing context=] is null, then return false.
-     <p class="note">This can occurr if an event listener disconnected the <{iframe}> corresponding to [=this=]'s [=relevant global object=].</p>
+     <p class="note">This can occur if an event listener disconnected the <{iframe}> corresponding to [=this=]'s [=relevant global object=].</p>
   1. If |event|'s [=AppHistoryNavigateEvent/navigation action promise=] is non-null, then:
     1. If |event|'s {{AppHistoryNavigateEvent/navigationType}} attribute was initialized to "{{AppHistoryNavigationType/push}}" or "{{AppHistoryNavigationType/replace}}":
       1. Let |isPush| be true if |event|'s {{AppHistoryNavigateEvent/navigationType}} attribute was initialized to "{{AppHistoryNavigationType/push}}"; otherwise, false.
-      1. Run the <a spec="HTML">URL and history update steps</a> given |event|'s [=relevant global object=]'s [=associated document=] and |event|'s [=AppHistoryNavigateEvent/destination URL=], with <i>[=URL and history update steps/serializedData=]</i> set to |event|'s [=AppHistoryNavigateEvent/classic history API serialized data=] and <i>[=URL and history update steps/isPush=]</i> set to |isPush|.
+      1. Run the <a spec="HTML">URL and history update steps</a> given |event|'s [=relevant global object=]'s [=associated document=] and |event|'s {{AppHistoryNavigateEvent/destination}}'s [=AppHistoryDestination/URL=], with <i>[=URL and history update steps/serializedData=]</i> set to |event|'s [=AppHistoryNavigateEvent/classic history API serialized data=] and <i>[=URL and history update steps/isPush=]</i> set to |isPush|.
     1. Otherwise:
       1. <a spec="HTML">Traverse the history</a> of |event|'s [=relevant global object=]'s [=Window/browsing context=] to [=AppHistoryNavigateEvent/destination entry=].
->>>>>>> 857f65dd
   1. If |event|'s [=AppHistoryNavigateEvent/navigation action promise=] is non-null, or both |result| and |isSameDocument| are true, then:
     1. If |event|'s [=AppHistoryNavigateEvent/navigation action promise=] is null, then set it to [=a promise resolved with=] undefined, created in |realm|.
     1. Let |navigateMethodCallPromise| be |appHistory|'s [=AppHistory/navigate method call promise=].
